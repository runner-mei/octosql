package parser

import (
	"fmt"
	"reflect"
	"strconv"

	"github.com/cube2222/octosql"
	"github.com/cube2222/octosql/logical"
	"github.com/pkg/errors"
	"github.com/xwb1989/sqlparser"
)

// TODO: W sumie to jeszcze moze byc "boolean node expression" chociaz oczywiscie dziala przez (costam) = TRUE

<<<<<<< HEAD
func ParseUnion(statement *sqlparser.Union) (logical.Node, error) {
	if statement.Limit != nil {
		return nil, errors.Errorf("limit is currently unsupported, got %+v", statement)
	}
	if statement.OrderBy != nil {
		return nil, errors.Errorf("order by is currently unsupported, got %+v", statement)
	}
=======
func ParseUnionAll(statement *sqlparser.Union) (logical.Node, error) {
	switch statement.Type {
	case sqlparser.UnionAllStr:
		var err error
		var root logical.Node

		if statement.OrderBy != nil {
			return nil, errors.Errorf("order by is currently unsupported, got %+v", statement)
		}
>>>>>>> 2981617b

	firstNode, err := ParseNode(statement.Left)
	if err != nil {
		return nil, errors.Wrap(err, "couldn't parse first select expression")
	}

	secondNode, err := ParseNode(statement.Right)
	if err != nil {
		return nil, errors.Wrap(err, "couldn't parse second select expression")
	}

<<<<<<< HEAD
	switch (statement.Type) {
	case sqlparser.UnionAllStr:
		return logical.NewUnionAll(firstNode, secondNode), nil
	case sqlparser.UnionDistinctStr, sqlparser.UnionStr:
		return logical.NewUnionDistinct(firstNode, secondNode), nil
=======
		root = logical.NewUnionAll(firstNode, secondNode)

		// TODO: after merge (with Union pull request) make sure that it is inside ParseUnion
		if statement.Limit != nil {
			limitExpr, offsetExpr, err := parseTwoSubexpressions(statement.Limit.Rowcount, statement.Limit.Offset)
			if err != nil {
				return nil, errors.Wrap(err, "couldn't parse limit/offset clause subexpression")
			}

			if offsetExpr != nil {
				root = logical.NewOffset(root, offsetExpr)
			}
			if limitExpr != nil {
				root = logical.NewLimit(root, limitExpr)
			}
		}

		return root, nil
>>>>>>> 2981617b
	default:
		return nil, errors.New("union with nonsense 'Type' field")
	}
}

func ParseSelect(statement *sqlparser.Select) (logical.Node, error) {
	var err error
	var root logical.Node

	if len(statement.From) != 1 {
		return nil, errors.Errorf("currently only one expression in from supported, got %v", len(statement.From))
	}

	aliasedTableFrom, ok := statement.From[0].(*sqlparser.AliasedTableExpr)
	if !ok {
		return nil, errors.Errorf("expected aliased table expression in from, got %v %v",
			statement.From[0], reflect.TypeOf(statement.From[0]))
	}

	root, err = ParseTableExpression(aliasedTableFrom)
	if err != nil {
		return nil, errors.Wrap(err, "couldn't parse from expression")
	}

	// A WHERE clause needs to have access to those variables, so this map comes first, keeping the old variables.
	var expressions = make([]logical.NamedExpression, len(statement.SelectExprs))
	if len(statement.SelectExprs) >= 1 {
		if _, ok := statement.SelectExprs[0].(*sqlparser.StarExpr); !ok {
			for i := range statement.SelectExprs {
				aliasedExpression, ok := statement.SelectExprs[i].(*sqlparser.AliasedExpr)
				if !ok {
					return nil, errors.Errorf("expected aliased expression in select on index %v, got %v %v",
						i, statement.SelectExprs[i], reflect.TypeOf(statement.SelectExprs[i]))
				}

				expressions[i], err = ParseAliasedExpression(aliasedExpression)
				if err != nil {
					return nil, errors.Wrapf(err, "couldn't parse aliased expression with index %d", i)
				}
			}

			root = logical.NewMap(expressions, root, true)
		}
	}

	if statement.Where != nil {
		filterFormula, err := ParseLogic(statement.Where.Expr)
		if err != nil {
			return nil, errors.Wrap(err, "couldn't parse where expression")
		}
		root = logical.NewFilter(filterFormula, root)
	}

	// Now we only keep the selected variables.
	if len(statement.SelectExprs) >= 1 {
		if _, ok := statement.SelectExprs[0].(*sqlparser.StarExpr); !ok {
			nameExpressions := make([]logical.NamedExpression, len(statement.SelectExprs))
			for i := range expressions {
				nameExpressions[i] = logical.NewVariable(expressions[i].Name())
			}

			root = logical.NewMap(nameExpressions, root, false)
		}
	}

	if len(statement.Distinct) > 0 {
		root = logical.NewDistinct(root)
	}

	if statement.Limit != nil {
		limitExpr, offsetExpr, err := parseTwoSubexpressions(statement.Limit.Rowcount, statement.Limit.Offset)
		if err != nil {
			return nil, errors.Wrap(err, "couldn't parse limit/offset clause subexpression")
		}

		if offsetExpr != nil {
			root = logical.NewOffset(root, offsetExpr)
		}
		if limitExpr != nil {
			root = logical.NewLimit(root, limitExpr)
		}
	}

	return root, nil
}

func ParseNode(statement sqlparser.SelectStatement) (logical.Node, error) {
	switch statement := statement.(type) {
	case *sqlparser.Select:
		return ParseSelect(statement)

	case *sqlparser.Union:
		return ParseUnion(statement)

	case *sqlparser.ParenSelect:
		return ParseNode(statement.Select)

	default:
		return nil, errors.Errorf("unsupported select %+v of type %v", statement, reflect.TypeOf(statement))
	}
}

func ParseTableExpression(expr *sqlparser.AliasedTableExpr) (logical.Node, error) {
	switch subExpr := expr.Expr.(type) {
	case sqlparser.TableName:
		return logical.NewDataSource(subExpr.Name.String(), expr.As.String()), nil

	case *sqlparser.Subquery:
		subQuery, err := ParseNode(subExpr.Select)
		if err != nil {
			return nil, errors.Wrap(err, "couldn't parse subquery")
		}
		return logical.NewRequalifier(expr.As.String(), subQuery), nil

	default:
		return nil, errors.Errorf("invalid table expression %+v of type %v", expr.Expr, reflect.TypeOf(expr.Expr))
	}
}

func ParseAliasedExpression(expr *sqlparser.AliasedExpr) (logical.NamedExpression, error) {
	subExpr, err := ParseExpression(expr.Expr)
	if err != nil {
		return nil, errors.Wrapf(err, "couldn't parse aliased expression: %+v", expr.Expr)
	}
	if expr.As.String() == "" {
		if named, ok := subExpr.(logical.NamedExpression); ok {
			return named, nil
		}
		return nil, errors.Wrap(err, "expressions in select statement must be named")
	}
	return logical.NewAliasedExpression(octosql.VariableName(expr.As.String()), subExpr), nil
}

func ParseExpression(expr sqlparser.Expr) (logical.Expression, error) {
	switch expr := expr.(type) {
	case *sqlparser.ColName:
		name := expr.Name.String()
		if !expr.Qualifier.Name.IsEmpty() {
			name = fmt.Sprintf("%s.%s", expr.Qualifier.Name.String(), name)
		}
		return logical.NewVariable(octosql.VariableName(name)), nil

	case *sqlparser.Subquery:
		selectExpr, ok := expr.Select.(*sqlparser.Select)
		if !ok {
			return nil, errors.Errorf("expected select statement in subquery, go %v %v",
				expr.Select, reflect.TypeOf(expr.Select))
		}
		subquery, err := ParseNode(selectExpr)
		if err != nil {
			return nil, errors.Wrap(err, "couldn't parse select expression")
		}
		return logical.NewNodeExpression(subquery), nil

	case *sqlparser.SQLVal:
		var value interface{}
		var err error
		switch expr.Type {
		case sqlparser.IntVal:
			var i int64
			i, err = strconv.ParseInt(string(expr.Val), 10, 64)
			value = int(i)
		case sqlparser.FloatVal:
			value, err = strconv.ParseFloat(string(expr.Val), 64)
		case sqlparser.StrVal:
			value = string(expr.Val)
		default:
			err = errors.Errorf("constant value type unsupported")
		}
		if err != nil {
			return nil, errors.Wrapf(err, "couldn't parse constant %s", expr.Val)
		}
		return logical.NewConstant(value), nil

	case *sqlparser.NullVal:
		return logical.NewConstant(nil), nil

	case sqlparser.BoolVal:
		return logical.NewConstant(expr), nil

	default:
		return nil, errors.Errorf("unsupported expression %+v of type %v", expr, reflect.TypeOf(expr))
	}
}

func ParseLogic(expr sqlparser.Expr) (logical.Formula, error) {
	switch expr := expr.(type) {
	case sqlparser.BoolVal:
		return logical.NewBooleanConstant(bool(expr)), nil
	case *sqlparser.AndExpr:
		return ParseInfixOperator(expr.Left, expr.Right, "AND")
	case *sqlparser.OrExpr:
		return ParseInfixOperator(expr.Left, expr.Right, "OR")
	case *sqlparser.NotExpr:
		return ParsePrefixOperator(expr.Expr, "NOT")
	case *sqlparser.ComparisonExpr:
		return ParseInfixComparison(expr.Left, expr.Right, expr.Operator)
	case *sqlparser.ParenExpr:
		return ParseLogic(expr.Expr)
	default:
		return nil, errors.Errorf("unsupported logic expression %+v of type %v", expr, reflect.TypeOf(expr))
	}
}

func ParseInfixOperator(left, right sqlparser.Expr, operator string) (logical.Formula, error) {
	leftParsed, err := ParseLogic(left)
	if err != nil {
		return nil, errors.Wrapf(err, "couldn't parse left hand side of %s operator %+v", operator, left)
	}
	rightParsed, err := ParseLogic(right)
	if err != nil {
		return nil, errors.Wrapf(err, "couldn't parse right hand side of %s operator %+v", operator, right)
	}
	return logical.NewInfixOperator(leftParsed, rightParsed, operator), nil
}

func ParsePrefixOperator(child sqlparser.Expr, operator string) (logical.Formula, error) {
	childParsed, err := ParseLogic(child)
	if err != nil {
		return nil, errors.Wrapf(err, "couldn't parse child of %s operator %+v", operator, child)
	}
	return logical.NewPrefixOperator(childParsed, operator), nil
}

func ParseInfixComparison(left, right sqlparser.Expr, operator string) (logical.Formula, error) {
	leftParsed, err := ParseExpression(left)
	if err != nil {
		return nil, errors.Wrapf(err, "couldn't parse left hand side of %s comparator %+v", operator, left)
	}
	rightParsed, err := ParseExpression(right)
	if err != nil {
		return nil, errors.Wrapf(err, "couldn't parse right hand side of %s comparator %+v", operator, right)
	}
	return logical.NewPredicate(leftParsed, logical.NewRelation(operator), rightParsed), nil
}

func parseTwoSubexpressions(limit, offset sqlparser.Expr) (logical.Expression, logical.Expression, error) {
	/* 	to be strict neither LIMIT nor OFFSET is in SQL standard...
	*	parser doesn't support OFFSET clause without LIMIT clause - Google BigQuery syntax
	*	TODO (?): add support of OFFSET clause without LIMIT clause to parser:
	*	just append to limit_opt in sqlparser/sql.y clause:
	*		| OFFSET expression
	*		  {
	*			$$ = &Limit{Offset: $2}
	*		  }
	 */
	var limitExpr, offsetExpr logical.Expression = nil, nil
	var err error

	if limit != nil {
		limitExpr, err = ParseExpression(limit)
		if err != nil {
			return nil, nil, errors.Errorf("couldn't parse limit's Rowcount subexpression")
		}
	}

	if offset != nil {
		offsetExpr, err = ParseExpression(offset)
		if err != nil {
			return nil, nil, errors.Errorf("couldn't parse limit's Offset subexpression")
		}
	}

	return limitExpr, offsetExpr, nil
}<|MERGE_RESOLUTION|>--- conflicted
+++ resolved
@@ -13,65 +13,49 @@
 
 // TODO: W sumie to jeszcze moze byc "boolean node expression" chociaz oczywiscie dziala przez (costam) = TRUE
 
-<<<<<<< HEAD
 func ParseUnion(statement *sqlparser.Union) (logical.Node, error) {
-	if statement.Limit != nil {
-		return nil, errors.Errorf("limit is currently unsupported, got %+v", statement)
-	}
+	var err error
+	var root logical.Node
+
 	if statement.OrderBy != nil {
 		return nil, errors.Errorf("order by is currently unsupported, got %+v", statement)
 	}
-=======
-func ParseUnionAll(statement *sqlparser.Union) (logical.Node, error) {
+
+	firstNode, err := ParseNode(statement.Left)
+	if err != nil {
+		return nil, errors.Wrap(err, "couldn't parse first select expression")
+	}
+
+	secondNode, err := ParseNode(statement.Right)
+	if err != nil {
+		return nil, errors.Wrap(err, "couldn't parse second select expression")
+	}
 	switch statement.Type {
 	case sqlparser.UnionAllStr:
-		var err error
-		var root logical.Node
-
-		if statement.OrderBy != nil {
-			return nil, errors.Errorf("order by is currently unsupported, got %+v", statement)
-		}
->>>>>>> 2981617b
-
-	firstNode, err := ParseNode(statement.Left)
-	if err != nil {
-		return nil, errors.Wrap(err, "couldn't parse first select expression")
-	}
-
-	secondNode, err := ParseNode(statement.Right)
-	if err != nil {
-		return nil, errors.Wrap(err, "couldn't parse second select expression")
-	}
-
-<<<<<<< HEAD
-	switch (statement.Type) {
-	case sqlparser.UnionAllStr:
-		return logical.NewUnionAll(firstNode, secondNode), nil
+		root = logical.NewUnionAll(firstNode, secondNode)
+
 	case sqlparser.UnionDistinctStr, sqlparser.UnionStr:
-		return logical.NewUnionDistinct(firstNode, secondNode), nil
-=======
-		root = logical.NewUnionAll(firstNode, secondNode)
-
-		// TODO: after merge (with Union pull request) make sure that it is inside ParseUnion
-		if statement.Limit != nil {
-			limitExpr, offsetExpr, err := parseTwoSubexpressions(statement.Limit.Rowcount, statement.Limit.Offset)
-			if err != nil {
-				return nil, errors.Wrap(err, "couldn't parse limit/offset clause subexpression")
-			}
-
-			if offsetExpr != nil {
-				root = logical.NewOffset(root, offsetExpr)
-			}
-			if limitExpr != nil {
-				root = logical.NewLimit(root, limitExpr)
-			}
-		}
-
-		return root, nil
->>>>>>> 2981617b
-	default:
-		return nil, errors.New("union with nonsense 'Type' field")
-	}
+		root = logical.NewUnionDistinct(firstNode, secondNode)
+
+	default:
+		return nil, errors.Errorf("unsupported union %+v of type %v", statement, statement.Type)
+	}
+
+	if statement.Limit != nil {
+		limitExpr, offsetExpr, err := parseTwoSubexpressions(statement.Limit.Rowcount, statement.Limit.Offset)
+		if err != nil {
+			return nil, errors.Wrap(err, "couldn't parse limit/offset clause subexpression")
+		}
+
+		if offsetExpr != nil {
+			root = logical.NewOffset(root, offsetExpr)
+		}
+		if limitExpr != nil {
+			root = logical.NewLimit(root, limitExpr)
+		}
+	}
+
+	return root, nil
 }
 
 func ParseSelect(statement *sqlparser.Select) (logical.Node, error) {
@@ -167,6 +151,7 @@
 		return ParseNode(statement.Select)
 
 	default:
+		// Union
 		return nil, errors.Errorf("unsupported select %+v of type %v", statement, reflect.TypeOf(statement))
 	}
 }
