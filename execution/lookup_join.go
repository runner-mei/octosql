package execution

import (
	"context"
	"log"
	"time"

	"github.com/golang/protobuf/ptypes"
	"github.com/pkg/errors"

	"github.com/cube2222/octosql"
	"github.com/cube2222/octosql/streaming/storage"
)

var isInitializedPrefix = []byte("$initialized$")
var toBeJoinedQueuePrefix = []byte("$to_be_joined$")
var controlMessagesQueuePrefix = []byte("$control_messages$")
var jobsPrefix = []byte("$jobs$")
var sourceRecordPrefix = []byte("$source_record$")
var alreadyJoinedForRecordPrefix = []byte("$already_joined_for_record$")
var outputPrefix = []byte("$output$")
var jobTokenQueuePrefix = []byte("$job_tokens$")

type LookupJoin struct {
	maxJobsCount   int
	source, joined Node
	stateStorage   storage.Storage

	isLeftJoin bool
}

func NewLookupJoin(maxJobsCount int, stateStorage storage.Storage, source Node, joined Node, isLeftJoin bool) *LookupJoin {
	return &LookupJoin{
		maxJobsCount: maxJobsCount,
		source:       source,
		joined:       joined,
		stateStorage: stateStorage,
		isLeftJoin:   isLeftJoin,
	}
}

func (node *LookupJoin) Get(ctx context.Context, variables octosql.Variables, streamID *StreamID) (RecordStream, *ExecutionOutput, error) {
	tx := storage.GetStateTransactionFromContext(ctx)
	sourceStreamID, err := GetSourceStreamID(tx.WithPrefix(streamID.AsPrefix()), octosql.MakePhantom())
	if err != nil {
		return nil, nil, errors.Wrap(err, "couldn't get source stream ID")
	}

	sourceStream, execOutput, err := node.source.Get(ctx, variables, sourceStreamID)
	if err != nil {
		return nil, nil, errors.Wrap(err, "couldn't get source record stream")
	}

	rs := &LookupJoinStream{
		stateStorage: node.stateStorage,
		variables:    variables,
		streamID:     streamID,

		isLeftJoin: node.isLeftJoin,

		joinedNode: node.joined,
	}

	schedCtx, cancel := context.WithCancel(ctx)
	rs.schedulerCtxCancel = cancel
	rs.schedulerCloseErrChan = make(chan error)

	// We only want to do the initialization routine once, even in case of restarts.
	isInitialized := storage.NewValueState(tx.WithPrefix(streamID.AsPrefix()).WithPrefix(isInitializedPrefix))
	var phantom octosql.Value

	err = isInitialized.Get(&phantom)
	if err == storage.ErrNotFound {
		// Not initialized, initialize here.

		// Fill the token queue with initial tokens.
		tokenQueue := NewOutputQueue(tx.WithPrefix(streamID.AsPrefix()).WithPrefix(jobTokenQueuePrefix))
		token := octosql.MakePhantom()
		for i := 0; i < node.maxJobsCount; i++ {
			if err := tokenQueue.Push(ctx, &token); err != nil {
				return nil, nil, errors.Wrap(err, "couldn't push job token to token queue")
			}
		}

		// Save that we've done the initialization routine.
		err := isInitialized.Set(&phantom)
		if err != nil {
			return nil, nil, errors.Wrap(err, "couldn't save initialization status of lookup join")
		}
	} else if err != nil {
		return nil, nil, errors.Wrap(err, "couldn't get initialization status of lookup join")
	} else if err == nil {
		// Run workers for existing jobs.
		var jobs = storage.NewMap(tx.WithPrefix(streamID.AsPrefix()).WithPrefix(jobsPrefix))

		iter := jobs.GetIterator()
		var err error
		var jobID RecordID
		var phantom octosql.Value
		for err = iter.Next(&jobID, &phantom); err == nil; err = iter.Next(&jobID, &phantom) {
			go func() {
				err = rs.RunWorker(schedCtx, &jobID)
				for err != nil {
					log.Printf("couldn't run worker for job ID %s: %s, retrying", jobID.Show(), err.Error())
					err = rs.RunWorker(schedCtx, &jobID)
				}
			}()
		}
		if err != storage.ErrEndOfIterator {
			return nil, nil, errors.Wrap(err, "couldn't iterate over existing join jobs")
		}
		if err := iter.Close(); err != nil {
			return nil, nil, errors.Wrap(err, "couldn't close iterator over existing join jobs")
		}
	}

	// Run the scheduler which will start workers for new join jobs.
	go rs.RunScheduler(schedCtx)

	// Run the pull engine which supplies this lookup join with records which are in need of joining.
<<<<<<< HEAD
	engine := NewPullEngine(rs, node.stateStorage, []RecordStream{sourceStream}, streamID, execOutput.WatermarkSource, true)
=======
	engine := NewPullEngine(rs, node.stateStorage, sourceStream, streamID, execOutput.WatermarkSource, true, ctx)
>>>>>>> 18a32100

	return engine,
		NewExecutionOutput(
			engine,
			execOutput.NextShuffles,
			append(execOutput.TasksToRun, func() error { engine.Run(); return nil }),
		),
		nil
}

type LookupJoinStream struct {
	stateStorage storage.Storage
	variables    octosql.Variables
	streamID     *StreamID

	// isLeftJoin dictates if we send the source record alone if there are no records to join with it.
	isLeftJoin bool

	joinedNode Node

	schedulerCtxCancel    func()
	schedulerCloseErrChan chan error
}

// The scheduler takes records from the toBeJoined queue, and starts jobs to do joins.
// Control messages (records too, to satisfy the initial ordering of messages) are put on a controlMessages queue,
// where they will be handled by the receiver.
func (rs *LookupJoinStream) RunScheduler(ctx context.Context) {
	for {
		select {
		case <-ctx.Done():
			rs.schedulerCloseErrChan <- ctx.Err()
			return
		default:
		}

		err := rs.loopScheduler(ctx)
		if errors.Cause(err) == ErrNewTransactionRequired {
			continue
		} else if errWait := GetErrWaitForChanges(err); errWait != nil {
			if err := errWait.ListenForChanges(ctx); err != nil {
				log.Println("couldn't listen for changes: ", err)
			}
			if err := errWait.Close(); err != nil {
				log.Println("couldn't close changes listener: ", err)
			}
		} else if err != nil {
			log.Printf("couldn't run lookup join scheduler loop: %s, retrying", err.Error())
		}
	}
}

func (rs *LookupJoinStream) loopScheduler(ctx context.Context) error {
	tx := rs.stateStorage.BeginTransaction().WithPrefix(rs.streamID.AsPrefix())

	var toBeJoinedQueue = NewOutputQueue(tx.WithPrefix(toBeJoinedQueuePrefix))

	var element QueueElement
	err := toBeJoinedQueue.Pop(ctx, &element)
	if err != nil {
		return errors.Wrap(err, "couldn't pop element from to be joined queue")
	}

	switch typedElement := element.Type.(type) {
	case *QueueElement_Record:
		// In case it's a record, we need to start a join job for it.
		var jobs = storage.NewMap(tx.WithPrefix(jobsPrefix))

		recordID := typedElement.Record.ID()

		// Create the job entry
		phantom := octosql.MakePhantom()
		if err := jobs.Set(recordID, &phantom); err != nil {
			return errors.Wrap(err, "couldn't add job to job set")
		}

		// Save the source record for this join.
		sourceRecordState := storage.NewValueState(tx.WithPrefix(recordID.AsPrefix()).WithPrefix(sourceRecordPrefix))
		if err = sourceRecordState.Set(typedElement.Record); err != nil {
			return errors.Wrap(err, "couldn't save source record for job")
		}

		// Save the message to the control messages queue
		var controlMessagesQueue = NewOutputQueue(tx.WithPrefix(outputPrefix).WithPrefix(controlMessagesQueuePrefix))
		if err := controlMessagesQueue.Push(ctx, &element); err != nil {
			return errors.Wrap(err, "couldn't add element to control messages queue")
		}

		if err := tx.Commit(); err != nil {
			return errors.Wrap(err, "couldn't commit job creation")
		}

		// Run the worker.
		// If we crash after committing, but before running the worker,
		// then the worker will be started on stream creation.
		go func() {
			err = rs.RunWorker(ctx, recordID)
			for err != nil {
				log.Printf("couldn't run worker for job ID %s: %s, retrying", recordID.Show(), err.Error())
				err = rs.RunWorker(ctx, recordID)
			}
		}()

		return nil

	case *QueueElement_Watermark, *QueueElement_EndOfStream, *QueueElement_Error:
		// If it's a control message, pass it to the control messages queue.
		var controlMessagesQueue = NewOutputQueue(tx.WithPrefix(outputPrefix).WithPrefix(controlMessagesQueuePrefix))

		// Save the message to the control messages queue
		if err := controlMessagesQueue.Push(ctx, &element); err != nil {
			return errors.Wrap(err, "couldn't add element to control messages queue")
		}

		if err := tx.Commit(); err != nil {
			return errors.Wrap(err, "couldn't commit control messages receive")
		}

		return nil

	default:
		panic("invalid queue element type")
	}
}

// The worker drives streams to completion, puts received records to output queues scoped by record id.
// In the end, it puts an EndOfStream message on the queue.
func (rs *LookupJoinStream) RunWorker(ctx context.Context, id *RecordID) error {
	tx := rs.stateStorage.BeginTransaction()
	prefixedTx := tx.WithPrefix(rs.streamID.AsPrefix())
	recordPrefixedTx := prefixedTx.WithPrefix(id.AsPrefix())

	// Get the stream ID we will use for the source stream for this job.
	sourceStreamID, err := GetSourceStreamID(recordPrefixedTx, octosql.MakePhantom())
	if err != nil {
		return errors.Wrapf(err, "couldn't get source stream id for record with id %s", id.Show())
	}

	var sourceRecord Record
	// Get the source record for this join.
	sourceRecordState := storage.NewValueState(recordPrefixedTx.WithPrefix(sourceRecordPrefix))
	if err = sourceRecordState.Get(&sourceRecord); err != nil {
		return errors.Wrap(err, "couldn't get source record for job")
	}

	if err := tx.Commit(); err != nil {
		return errors.Wrapf(err, "couldn't commit transaction setting up the job")
	}

	jobVariables, err := sourceRecord.AsVariables().MergeWith(rs.variables)
	if err != nil {
		return errors.Wrapf(err, "couldn't merge node variables with current record variables: %v and %s", rs.variables, sourceRecord.Show())
	}

	joinedStream, _, err := GetAndStartAllShuffles(ctx, rs.stateStorage, sourceStreamID, []Node{rs.joinedNode}, jobVariables)
	if err != nil {
		return errors.Wrapf(err, "couldn't get record stream from joined node")
	}

	engine := NewPullEngine(
		&JobOutputQueueIntermediateRecordStore{recordID: id},
		rs.stateStorage,
		[]RecordStream{joinedStream[0]}, // We put one stream in, so only one stream will come out.
		rs.streamID,
		&ZeroWatermarkGenerator{},
		true,
		ctx,
	)

	engine.Run()

	// We're done, the receiver of all those records will clean up everything when he's done reading.

	return nil
}

func (rs *LookupJoinStream) AddRecord(ctx context.Context, tx storage.StateTransaction, inputIndex int, record *Record) error {
	var toBeJoinedQueue = NewOutputQueue(tx.WithPrefix(toBeJoinedQueuePrefix))

	err := toBeJoinedQueue.Push(ctx, &QueueElement{
		Type: &QueueElement_Record{
			Record: record,
		},
	})
	if err != nil {
		return errors.Wrap(err, "couldn't push record to queue of records to be joined")
	}

	return nil
}

func (rs *LookupJoinStream) Next(ctx context.Context, tx storage.StateTransaction) (*Record, error) {
	// Check if this stream isn't done already.
	var endOfStreamState = storage.NewValueState(tx.WithPrefix(endOfStreamPrefix))
	var eos octosql.Value
	err := endOfStreamState.Get(&eos)
	if err == storage.ErrNotFound {
	} else if err != nil {
		return nil, errors.Wrap(err, "couldn't get end of stream value")
	} else {
		return nil, ErrEndOfStream
	}

	// Handle any possible output control messages.
	err = rs.HandleControlMessages(ctx, tx)
	if err == ErrEndOfStream {
		return nil, ErrEndOfStream
	} else if err != nil {
		return nil, errors.Wrap(err, "couldn't handle control messages")
	}

	// Get the next output record from any of the active join jobs.
	record, err := rs.GetNextRecord(ctx, tx)
	if err == nil {
		return record, nil
	} else if err == ErrEndOfStream {
		return nil, ErrEndOfStream
	} else if err != storage.ErrNotFound {
		return nil, errors.Wrap(err, "couldn't get next record")
	}

	// We didn't get anything to return
	// Now we check if a new transaction would return something
	// If yes, we tell the caller to create a new transaction
	// Otherwise, we return a storage subscription to wait on

	outputStorage := rs.stateStorage.WithPrefix(rs.streamID.AsPrefix()).WithPrefix(outputPrefix)
	sub := outputStorage.Subscribe(ctx)

	tx = rs.stateStorage.WithPrefix(rs.streamID.AsPrefix()).BeginTransaction()
	defer tx.Abort()

	err = rs.HandleControlMessages(ctx, tx)
	if err == ErrEndOfStream {
		if err := sub.Close(); err != nil {
			return nil, errors.Wrap(err, "couldn't change subscription")
		}
		return nil, ErrNewTransactionRequired
	} else if err != nil {
		return nil, errors.Wrap(err, "couldn't handle control messages")
	}

	record, err = rs.GetNextRecord(ctx, tx)
	if err == nil || err == ErrEndOfStream {
		if err := sub.Close(); err != nil {
			return nil, errors.Wrap(err, "couldn't change subscription")
		}
		return nil, ErrNewTransactionRequired
	} else if err != storage.ErrNotFound {
		return nil, errors.Wrap(err, "couldn't get next record")
	}

	return nil, NewErrWaitForChanges(sub)
}

func (rs *LookupJoinStream) HandleControlMessages(ctx context.Context, tx storage.StateTransaction) error {
	var controlMessagesQueue = NewOutputQueue(tx.WithPrefix(outputPrefix).WithPrefix(controlMessagesQueuePrefix))
	var endOfStreamState = storage.NewValueState(tx.WithPrefix(endOfStreamPrefix))

	for {
		var msg QueueElement
		err := controlMessagesQueue.Peek(ctx, &msg)
		if err == storage.ErrNotFound {
			return nil
		} else if err != nil {
			return errors.Wrap(err, "couldn't check control messages queue")
		}

		switch typedMsg := msg.Type.(type) {
		case *QueueElement_Record:
			var jobs = storage.NewMap(tx.WithPrefix(jobsPrefix))
			var phantom octosql.Value

			err := jobs.Get(typedMsg.Record.ID(), &phantom)
			if err == nil {
				return nil // The job exists, we don't want to pop this control message yet
			} else if err != storage.ErrNotFound {
				return errors.Wrapf(err, "couldn't check if job %s exists", typedMsg.Record.ID().Show())
			}
			// We only handle record id control messages if the corresponding job doesn't exist anymore

		default:
			// Other messages always get handled
		}

		err = controlMessagesQueue.Pop(ctx, &msg)
		if err != nil {
			return errors.Wrap(err, "couldn't pop from control messages queue")
		}

		switch payload := msg.Type.(type) {
		case *QueueElement_Record:
			// This message can safely be discarded as the corresponding job doesn't exist.
			// As these jobs are done now, we can respond with tokens.
			tokenQueue := NewOutputQueue(tx.WithPrefix(jobTokenQueuePrefix))

			token := octosql.MakePhantom()
			if err := tokenQueue.Push(ctx, &token); err != nil {
				return errors.Wrap(err, "couldn't push job token to token queue")
			}

		case *QueueElement_Watermark:
			// Update the current output watermark state
			outputWatermarkState := storage.NewValueState(tx.WithPrefix(outputWatermarkPrefix))

			watermark, err := ptypes.Timestamp(payload.Watermark)
			if err != nil {
				return errors.Wrap(err, "couldn't parse watermark timestamp")
			}
			octoWatermark := octosql.MakeTime(watermark)
			if err := outputWatermarkState.Set(&octoWatermark); err != nil {
				return errors.Wrap(err, "couldn't update output watermark")
			}

		case *QueueElement_EndOfStream:
			// Update the current end of stream state
			octoEndOfStream := octosql.MakeBool(true)
			if err := endOfStreamState.Set(&octoEndOfStream); err != nil {
				return errors.Wrap(err, "couldn't update end of stream state")
			}
			return ErrEndOfStream

		case *QueueElement_Error:
			return errors.New(payload.Error)
		default:
			panic("invalid queue element type")
		}
	}
}

func (rs *LookupJoinStream) ReadyForMore(ctx context.Context, tx storage.StateTransaction) error {
	// We limit the amount of records received using an internal token queue.
	tokenQueue := NewOutputQueue(tx.WithPrefix(jobTokenQueuePrefix))

	var token octosql.Value
	if err := tokenQueue.Pop(ctx, &token); err != nil {
		return errors.Wrap(err, "couldn't get job token from token queue")
	}

	return nil
}

func (rs *LookupJoinStream) GetNextRecord(ctx context.Context, tx storage.StateTransaction) (*Record, error) {
	var jobs = storage.NewMap(tx.WithPrefix(jobsPrefix))

	iter := jobs.GetIterator()

	var jobRecordID RecordID
	var phantom octosql.Value
	var err error
	// Go over all jobs in order and try to get records to return from any of them.
	for err = iter.Next(&jobRecordID, &phantom); err == nil; err = iter.Next(&jobRecordID, &phantom) {
		sourceRecordState := storage.NewValueState(tx.WithPrefix(jobRecordID.AsPrefix()).WithPrefix(sourceRecordPrefix))
		recordsQueue := storage.NewDeque(tx.WithPrefix(outputPrefix).WithPrefix(jobRecordID.AsPrefix()))

		var outputElement QueueElement

		if rs.isLeftJoin {
			err := recordsQueue.PeekFront(&outputElement)
			if err == storage.ErrNotFound {
				continue
			} else if err != nil {
				return nil, errors.Wrapf(err, "couldn't peek element from output queue for job with recordID %s", jobRecordID.Show())
			}

			switch outputElement.Type.(type) {
			case *QueueElement_Record:
				// If this is a left join, save that we've now joined a record for this source record if we haven't already.
				alreadyJoinedSomethingForRecordState := storage.NewValueState(tx.WithPrefix(jobRecordID.AsPrefix()).WithPrefix(alreadyJoinedForRecordPrefix))
				var phantom octosql.Value

				err := alreadyJoinedSomethingForRecordState.Get(&phantom)
				if err == storage.ErrNotFound {
					phantom = octosql.MakePhantom()
					if err := alreadyJoinedSomethingForRecordState.Set(&phantom); err != nil {
						return nil, errors.Wrapf(err, "couldn't save that a record was now joined for job with recordID %s", jobRecordID.Show())
					}
				} else if err != nil {
					return nil, errors.Wrapf(err, "couldn't check if any record was already joined for job with recordID %s", jobRecordID.Show())
				}

			case *QueueElement_EndOfStream:
				// If this is a left join and we haven't joined anything for this source record,
				// then send the record without anything attached.
				alreadyJoinedSomethingForRecordState := storage.NewValueState(tx.WithPrefix(jobRecordID.AsPrefix()).WithPrefix(alreadyJoinedForRecordPrefix))
				var phantom octosql.Value

				err := alreadyJoinedSomethingForRecordState.Get(&phantom)
				if err == storage.ErrNotFound {
					phantom = octosql.MakePhantom()
					if err := alreadyJoinedSomethingForRecordState.Set(&phantom); err != nil {
						return nil, errors.Wrapf(err, "couldn't save that a record was now joined for job with recordID %s", jobRecordID.Show())
					}

					var sourceRecord Record
					if err = sourceRecordState.Get(&sourceRecord); err != nil {
						return nil, errors.Wrapf(err, "couldn't get source record for job with recordID %s", jobRecordID.Show())
					}

					if err := iter.Close(); err != nil {
						return nil, errors.Wrap(err, "couldn't close jobs iterator")
					}

					return &sourceRecord, nil
				} else if err != nil {
					return nil, errors.Wrapf(err, "couldn't check if any record was already joined for job with recordID %s", jobRecordID.Show())
				} else if err == nil {
					// We've already sent an output record for this source record, so we can clear the state.
					if err := alreadyJoinedSomethingForRecordState.Clear(); err != nil {
						return nil, errors.Wrapf(err, "couldn't clear information about already having sent a record for job with recordID %s", jobRecordID.Show())
					}
				}

			default:
			}
		}

		err = recordsQueue.PopFront(&outputElement)
		if err == storage.ErrNotFound {
			continue
		} else if err != nil {
			return nil, errors.Wrapf(err, "couldn't get element from output queue for job with recordID %s", jobRecordID.Show())
		}

		switch typedElement := outputElement.Type.(type) {
		case *QueueElement_Record:
			// If it's a record, just return it, with the source record for this job joined with it.
			joinedRecord := typedElement.Record

			var sourceRecord Record
			if err = sourceRecordState.Get(&sourceRecord); err != nil {
				return nil, errors.Wrapf(err, "couldn't get source record for job with recordID %s", jobRecordID.Show())
			}

			fields := sourceRecord.GetVariableNames()
			for _, field := range joinedRecord.Fields() {
				fields = append(fields, field.Name)
			}

			allVariableValues, err := sourceRecord.AsVariables().MergeWith(joinedRecord.AsVariables())
			if err != nil {
				return nil, errors.Wrap(err, "couldn't merge source record variables with joined record variables")
			}

			if err := iter.Close(); err != nil {
				return nil, errors.Wrap(err, "couldn't close jobs iterator")
			}

			return NewRecord(fields, allVariableValues, WithMetadataFrom(&sourceRecord), WithID(joinedRecord.ID())), nil

		case *QueueElement_EndOfStream:
			// If it's an end of stream, then we can delete this job.
			if err := sourceRecordState.Clear(); err != nil {
				return nil, errors.Wrapf(err, "couldn't clear source record for job with recordID %s", jobRecordID.Show())
			}

			if err := jobs.Delete(&jobRecordID); err != nil {
				return nil, errors.Wrapf(err, "couldn't delete job with recordID %s from jobs list", jobRecordID.Show())
			}

			if err := recordsQueue.Clear(); err != nil {
				return nil, errors.Wrapf(err, "couldn't clear joined record queue for job with recordID %s", jobRecordID.Show())
			}

			err := rs.HandleControlMessages(ctx, tx)
			if err == ErrEndOfStream {
				if err := iter.Close(); err != nil {
					return nil, errors.Wrap(err, "couldn't close jobs iterator")
				}

				return nil, ErrEndOfStream
			} else if err != nil {
				return nil, errors.Wrapf(err, "couldn't handle control messages after deleting job with recordID %s", jobRecordID.Show())
			}

		default:
			panic("invalid queue element type")
		}
	}
	if err == storage.ErrEndOfIterator {
		if err := iter.Close(); err != nil {
			return nil, errors.Wrap(err, "couldn't close jobs iterator")
		}

		return nil, storage.ErrNotFound
	} else {
		return nil, errors.Wrap(err, "couldn't get next job id from iterator")
	}
}

func (rs *LookupJoinStream) UpdateWatermark(ctx context.Context, tx storage.StateTransaction, watermark time.Time) error {
	var toBeJoinedQueue = NewOutputQueue(tx.WithPrefix(toBeJoinedQueuePrefix))

	t, err := ptypes.TimestampProto(watermark)
	if err != nil {
		return errors.Wrapf(err, "couldn't convert Time %s to proto.Timestamp", watermark)
	}

	err = toBeJoinedQueue.Push(ctx, &QueueElement{
		Type: &QueueElement_Watermark{
			Watermark: t,
		},
	})
	if err != nil {
		return errors.Wrap(err, "couldn't push record to queue of records to be joined")
	}

	return nil
}

func (rs *LookupJoinStream) GetWatermark(ctx context.Context, tx storage.StateTransaction) (time.Time, error) {
	outputWatermarkState := storage.NewValueState(tx.WithPrefix(outputWatermarkPrefix))
	var octoWatermark octosql.Value
	err := outputWatermarkState.Get(&octoWatermark)
	if err == storage.ErrNotFound {
		return time.Time{}, nil
	} else if err != nil {
		return time.Time{}, errors.Wrap(err, "couldn't get output watermark")
	}

	return octoWatermark.AsTime(), nil
}

func (rs *LookupJoinStream) MarkEndOfStream(ctx context.Context, tx storage.StateTransaction) error {
	var toBeJoinedQueue = NewOutputQueue(tx.WithPrefix(toBeJoinedQueuePrefix))

	err := toBeJoinedQueue.Push(ctx, &QueueElement{
		Type: &QueueElement_EndOfStream{
			EndOfStream: true,
		},
	})
	if err != nil {
		return errors.Wrap(err, "couldn't push end of stream to queue of records to be joined")
	}

	return nil
}

func (rs *LookupJoinStream) MarkError(ctx context.Context, tx storage.StateTransaction, err error) error {
	var toBeJoinedQueue = NewOutputQueue(tx.WithPrefix(toBeJoinedQueuePrefix))

	err = toBeJoinedQueue.Push(ctx, &QueueElement{
		Type: &QueueElement_Error{
			Error: err.Error(),
		},
	})
	if err != nil {
		return errors.Wrap(err, "couldn't push error to queue of records to be joined")
	}

	return nil
}

func (rs *LookupJoinStream) Close(ctx context.Context, storage storage.Storage) error {
	rs.schedulerCtxCancel()
	err := <-rs.schedulerCloseErrChan
	if err == context.Canceled || err == context.DeadlineExceeded {
	} else if err != nil {
		return errors.Wrap(err, "couldn't stop lookup join scheduler")
	}

	if err := storage.DropAll(rs.streamID.AsPrefix()); err != nil {
		return errors.Wrap(err, "couldn't clear storage with streamID prefix")
	}

	if err := storage.DropAll(outputWatermarkPrefix); err != nil {
		return errors.Wrap(err, "couldn't clear storage with output watermark prefix")
	}

	return nil
}

type JobOutputQueueIntermediateRecordStore struct {
	recordID *RecordID
}

func (j *JobOutputQueueIntermediateRecordStore) AddRecord(ctx context.Context, tx storage.StateTransaction, inputIndex int, record *Record) error {
	outputQueue := storage.NewDeque(tx.WithPrefix(outputPrefix).WithPrefix(j.recordID.AsPrefix()))

	element := QueueElement{
		Type: &QueueElement_Record{
			Record: record,
		},
	}
	err := outputQueue.PushBack(&element)
	if err != nil {
		return errors.Wrapf(err, "couldn't push record output queue for source record id %s", j.recordID.Show())
	}

	return nil
}

func (j *JobOutputQueueIntermediateRecordStore) Next(ctx context.Context, tx storage.StateTransaction) (*Record, error) {
	return nil, nil
}

func (j *JobOutputQueueIntermediateRecordStore) UpdateWatermark(ctx context.Context, tx storage.StateTransaction, watermark time.Time) error {
	return nil
}

func (j *JobOutputQueueIntermediateRecordStore) GetWatermark(ctx context.Context, tx storage.StateTransaction) (time.Time, error) {
	return time.Time{}, nil
}

func (j *JobOutputQueueIntermediateRecordStore) MarkEndOfStream(ctx context.Context, tx storage.StateTransaction) error {
	outputQueue := storage.NewDeque(tx.WithPrefix(outputPrefix).WithPrefix(j.recordID.AsPrefix()))

	element := QueueElement{
		Type: &QueueElement_EndOfStream{
			EndOfStream: true,
		},
	}
	err := outputQueue.PushBack(&element)
	if err != nil {
		return errors.Wrapf(err, "couldn't mark end of stream on output queue for source record id %s", j.recordID.Show())
	}

	return nil
}

func (j *JobOutputQueueIntermediateRecordStore) MarkError(ctx context.Context, tx storage.StateTransaction, err error) error {
	outputQueue := storage.NewDeque(tx.WithPrefix(outputPrefix).WithPrefix(j.recordID.AsPrefix()))

	element := QueueElement{
		Type: &QueueElement_Error{
			Error: err.Error(),
		},
	}
	err = outputQueue.PushBack(&element)
	if err != nil {
		return errors.Wrapf(err, "couldn't mark error on output queue for source record id %s", j.recordID.Show())
	}

	return nil
}

func (j *JobOutputQueueIntermediateRecordStore) ReadyForMore(ctx context.Context, tx storage.StateTransaction) error {
	return nil
}

func (j *JobOutputQueueIntermediateRecordStore) Close(ctx context.Context, storage storage.Storage) error {
	return nil // All storages used by this irs are prefixed by pull engine's streamID and therefore will be closed by him
}<|MERGE_RESOLUTION|>--- conflicted
+++ resolved
@@ -118,11 +118,7 @@
 	go rs.RunScheduler(schedCtx)
 
 	// Run the pull engine which supplies this lookup join with records which are in need of joining.
-<<<<<<< HEAD
-	engine := NewPullEngine(rs, node.stateStorage, []RecordStream{sourceStream}, streamID, execOutput.WatermarkSource, true)
-=======
-	engine := NewPullEngine(rs, node.stateStorage, sourceStream, streamID, execOutput.WatermarkSource, true, ctx)
->>>>>>> 18a32100
+	engine := NewPullEngine(rs, node.stateStorage, []RecordStream{sourceStream}, streamID, execOutput.WatermarkSource, true, ctx)
 
 	return engine,
 		NewExecutionOutput(
