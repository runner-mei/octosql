--- conflicted
+++ resolved
@@ -72,13 +72,9 @@
 	closeErrChan chan error
 }
 
-<<<<<<< HEAD
-func NewPullEngine(irs IntermediateRecordStore, storage storage.Storage, sources []RecordStream, streamID *StreamID, watermarkSource WatermarkSource, shouldPrefixStreamID bool) *PullEngine {
-=======
-func NewPullEngine(irs IntermediateRecordStore, storage storage.Storage, source RecordStream, streamID *StreamID, watermarkSource WatermarkSource, shouldPrefixStreamID bool, ctx context.Context) *PullEngine {
+func NewPullEngine(irs IntermediateRecordStore, storage storage.Storage, sources []RecordStream, streamID *StreamID, watermarkSource WatermarkSource, shouldPrefixStreamID bool, ctx context.Context) *PullEngine {
 	ctx, cancel := context.WithCancel(ctx)
 
->>>>>>> 18a32100
 	return &PullEngine{
 		irs:                  irs,
 		storage:              storage,
@@ -264,17 +260,6 @@
 	return engine.irs.GetWatermark(ctx, prefixedTx)
 }
 
-<<<<<<< HEAD
-func (engine *PullEngine) Close() error {
-	for i := range engine.sources {
-		err := engine.sources[i].Close()
-		if err != nil {
-			return errors.Wrapf(err, "couldn't close source stream with id %v", i)
-		}
-	}
-
-	if err := engine.irs.Close(); err != nil {
-=======
 func (engine *PullEngine) Close(ctx context.Context, storage storage.Storage) error {
 	engine.ctxCancel()
 	err := <-engine.closeErrChan
@@ -283,12 +268,13 @@
 		return errors.Wrap(err, "couldn't stop pull engine")
 	}
 
-	if err := engine.source.Close(ctx, storage); err != nil {
-		return errors.Wrap(err, "couldn't close source stream")
+	for i := range engine.sources {
+		if err := engine.sources[i].Close(ctx, storage); err != nil {
+			return errors.Wrapf(err, "couldn't close source stream with index %v", i)
+		}
 	}
 
 	if err := engine.irs.Close(ctx, storage); err != nil {
->>>>>>> 18a32100
 		return errors.Wrap(err, "couldn't close intermediate record store")
 	}
 
