package execution

import (
	"context"
	"fmt"
	"log"
	"time"

	"github.com/dgraph-io/badger/v2"
	"github.com/pkg/errors"

	"github.com/cube2222/octosql/streaming/storage"
)

var ErrNewTransactionRequired = fmt.Errorf("new transaction required")

type ErrWaitForChanges struct {
	*storage.Subscription
}

func NewErrWaitForChanges(subscription *storage.Subscription) error {
	return &ErrWaitForChanges{Subscription: subscription}
}

func (e *ErrWaitForChanges) Error() string {
	return "wait for changes"
}

func GetErrWaitForChanges(err error) *ErrWaitForChanges {
	if err == nil {
		return nil
	}
	if err, ok := errors.Cause(err).(*ErrWaitForChanges); ok {
		return err
	}
	return nil
}

// Based on protocol buffer max timestamp value.
var maxWatermark = time.Date(9999, 1, 1, 0, 0, 0, 0, time.UTC)

type WatermarkSource interface {
	GetWatermark(ctx context.Context, tx storage.StateTransaction) (time.Time, error)
}

type IntermediateRecordStore interface {
	// ReadyForMore is used to check if the intermediate record store is able to consume more data.
	// This allows it to communicate back-pressure.
	ReadyForMore(ctx context.Context, tx storage.StateTransaction) error
	AddRecord(ctx context.Context, tx storage.StateTransaction, inputIndex int, record *Record) error
	Next(ctx context.Context, tx storage.StateTransaction) (*Record, error)
	UpdateWatermark(ctx context.Context, tx storage.StateTransaction, watermark time.Time) error
	GetWatermark(ctx context.Context, tx storage.StateTransaction) (time.Time, error)
	MarkEndOfStream(ctx context.Context, tx storage.StateTransaction) error
	MarkError(ctx context.Context, tx storage.StateTransaction, err error) error
	Close() error
}

type PullEngine struct {
	irs                    IntermediateRecordStore
	source                 RecordStream
	lastCommittedWatermark time.Time
	watermarkSource        WatermarkSource
	storage                storage.Storage
	streamID               *StreamID
	batchSizeManager       *BatchSizeManager
	shouldPrefixStreamID   bool
}

func NewPullEngine(irs IntermediateRecordStore, storage storage.Storage, source RecordStream, streamID *StreamID, watermarkSource WatermarkSource, shouldPrefixStreamID bool) *PullEngine {
	return &PullEngine{
<<<<<<< HEAD
		irs:                  irs,
		storage:              storage,
		source:               source,
		streamID:             streamID,
		watermarkSource:      watermarkSource,
		batchSizeManager:     NewBatchSizeManager(time.Second),
		shouldPrefixStreamID: shouldPrefixStreamID,
=======
		irs:              irs,
		storage:          storage,
		source:           source,
		streamID:         streamID,
		watermarkSource:  watermarkSource,
		batchSizeManager: NewBatchSizeManager(time.Second / 4),
>>>>>>> c549144f
	}
}

func (engine *PullEngine) getPrefixedTx(tx storage.StateTransaction) storage.StateTransaction {
	if engine.shouldPrefixStreamID {
		return tx.WithPrefix(engine.streamID.AsPrefix())
	}
	return tx
}

func (engine *PullEngine) Run(ctx context.Context) {
	tx := engine.storage.BeginTransaction()

	for {
		err := engine.loop(ctx, tx)
		if err == ErrEndOfStream {
			err := tx.Commit()
			if err != nil {
				log.Println("engine: couldn't commit: ", err)
			}
			log.Println("engine: end of stream, stopping loop")
			return
		} else if errors.Cause(err) == ErrNewTransactionRequired {
			log.Println("engine: new transaction required")
			err := tx.Commit()
			if err != nil {
				log.Println("engine: couldn't commit: ", err)
			}
			engine.batchSizeManager.CommitSuccessful()
			tx = engine.storage.BeginTransaction()
		} else if waitableError := GetErrWaitForChanges(err); waitableError != nil {
			log.Println("engine: listening for changes")
			err := tx.Commit()
			if err != nil {
				log.Println("engine: couldn't commit: ", err)
			}
			engine.batchSizeManager.CommitSuccessful()
			err = waitableError.ListenForChanges(ctx)
			if err != nil {
				log.Println("engine: couldn't listen for changes: ", err)
			}
			log.Println("engine: received change")
			err = waitableError.Close()
			if err != nil {
				log.Println("engine: couldn't close listening for changes: ", err)
			}
			engine.batchSizeManager.Reset()
			tx = engine.storage.BeginTransaction()
		} else if err != nil {
			tx.Abort()
			log.Println("engine: ", err)
			tx = engine.storage.BeginTransaction()
			err := engine.irs.MarkError(ctx, engine.getPrefixedTx(tx), err)
			if err != nil {
				log.Fatalf("couldn't mark error on intermediate record store: %s", err)
			}
			if err := tx.Commit(); err != nil {
				log.Fatalf("couldn't commit marking error on intermediate record store: %s", err)
			}
			return
		}

		if !engine.batchSizeManager.ShouldTakeNextRecord() {
			err := tx.Commit()
			if err != nil {
				if errors.Cause(err) == badger.ErrTxnTooBig {
					engine.batchSizeManager.CommitTooBig()
				}
				log.Println("engine: couldn't commit: ", err)
			} else {
				engine.batchSizeManager.CommitSuccessful()
			}
			tx = engine.storage.BeginTransaction()
		}
	}
}

func (engine *PullEngine) loop(ctx context.Context, tx storage.StateTransaction) error {
	// This is a transaction prefixed with the current node StreamID,
	// which should be used for all storage operations of this node.
	// Source streams will get the raw, non-prefixed, transaction.
	prefixedTx := engine.getPrefixedTx(tx)

	watermark, err := engine.watermarkSource.GetWatermark(ctx, tx)
	if err != nil {
		return errors.Wrap(err, "couldn't get current watermark from source")
	}
	if watermark.After(engine.lastCommittedWatermark) {
		err := engine.irs.UpdateWatermark(ctx, prefixedTx, watermark)
		if err != nil {
			return errors.Wrap(err, "couldn't update watermark in intermediate record store")
		}
		engine.lastCommittedWatermark = watermark // TODO: last _commited_ watermark :( this is not committed
		return nil
	}

	if err := engine.irs.ReadyForMore(ctx, prefixedTx); err != nil {
		return errors.Wrap(err, "couldn't check if intermediate record store can take more records")
	}

	record, err := engine.source.Next(storage.InjectStateTransaction(ctx, tx))
	if err != nil {
		if err == ErrEndOfStream {
			err := engine.irs.UpdateWatermark(ctx, prefixedTx, maxWatermark)
			if err != nil {
				return errors.Wrap(err, "couldn't mark end of stream max watermark in intermediate record store")
			}
			err = engine.irs.MarkEndOfStream(ctx, prefixedTx)
			if err != nil {
				return errors.Wrap(err, "couldn't mark end of stream in intermediate record store")
			}
			return ErrEndOfStream
		}
		return errors.Wrap(err, "couldn't get next record")
	}
	err = engine.irs.AddRecord(ctx, prefixedTx, 0, record)
	if err != nil {
		return errors.Wrap(err, "couldn't add record to intermediate record store")
	}

	return nil
}

func (engine *PullEngine) Next(ctx context.Context) (*Record, error) {
	tx := storage.GetStateTransactionFromContext(ctx)
	prefixedTx := engine.getPrefixedTx(tx)

	rec, err := engine.irs.Next(ctx, prefixedTx)
	if err != nil {
		if err == ErrEndOfStream {
			return nil, ErrEndOfStream
		}
		return nil, errors.Wrap(err, "couldn't get next record from intermediate record store")
	}
	return rec, nil
}

func (engine *PullEngine) GetWatermark(ctx context.Context, tx storage.StateTransaction) (time.Time, error) {
	prefixedTx := engine.getPrefixedTx(tx)

	return engine.irs.GetWatermark(ctx, prefixedTx)
}

func (engine *PullEngine) Close() error {
	err := engine.source.Close()
	if err != nil {
		return errors.Wrap(err, "couldn't close source stream")
	}

	err = engine.irs.Close()
	if err != nil {
		return errors.Wrap(err, "couldn't close intermediate record store")
	}

	return nil
}<|MERGE_RESOLUTION|>--- conflicted
+++ resolved
@@ -69,22 +69,13 @@
 
 func NewPullEngine(irs IntermediateRecordStore, storage storage.Storage, source RecordStream, streamID *StreamID, watermarkSource WatermarkSource, shouldPrefixStreamID bool) *PullEngine {
 	return &PullEngine{
-<<<<<<< HEAD
 		irs:                  irs,
 		storage:              storage,
 		source:               source,
 		streamID:             streamID,
 		watermarkSource:      watermarkSource,
-		batchSizeManager:     NewBatchSizeManager(time.Second),
+		batchSizeManager:     NewBatchSizeManager(time.Second / 4),
 		shouldPrefixStreamID: shouldPrefixStreamID,
-=======
-		irs:              irs,
-		storage:          storage,
-		source:           source,
-		streamID:         streamID,
-		watermarkSource:  watermarkSource,
-		batchSizeManager: NewBatchSizeManager(time.Second / 4),
->>>>>>> c549144f
 	}
 }
 
