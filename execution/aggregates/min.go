package aggregates

import (
	"github.com/cube2222/octosql"
	"github.com/cube2222/octosql/execution"
	"github.com/pkg/errors"
)

type Min struct {
	mins       *execution.HashMap
	typedValue octosql.Value
}

func NewMin() *Min {
	return &Min{
		mins: execution.NewHashMap(),
	}
}

func (agg *Min) AddRecord(key octosql.Tuple, value octosql.Value) error {
	min, previousValueExists, err := agg.mins.Get(key)
	if err != nil {
		return errors.Wrap(err, "couldn't get current min out of hashmap")
	}

	if agg.typedValue == nil {
		agg.typedValue = value
	}
	switch value := value.(type) {
	case octosql.Int:
		_, typeOk := agg.typedValue.(octosql.Int)
		if !typeOk {
			return errors.Errorf("mixed types in min: %v and %v with values %v and %v",
				execution.GetType(value), execution.GetType(agg.typedValue),
				value, agg.typedValue)
		}

		if !previousValueExists || value < min.(octosql.Int) {
			min = value
		}

	case octosql.Float:
		_, typeOk := agg.typedValue.(octosql.Float)
		if !typeOk {
			return errors.Errorf("mixed types in min: %v and %v with values %v and %v",
				execution.GetType(value), execution.GetType(agg.typedValue),
				value, agg.typedValue)
		}

		if !previousValueExists || value < min.(octosql.Float) {
			min = value
		}

	case octosql.String:
		_, typeOk := agg.typedValue.(octosql.String)
		if !typeOk {
			return errors.Errorf("mixed types in min: %v and %v with values %v and %v",
				execution.GetType(value), execution.GetType(agg.typedValue),
				value, agg.typedValue)
		}

		if !previousValueExists || value < min.(octosql.String) {
			min = value
		}

	case octosql.Bool:
		_, typeOk := agg.typedValue.(octosql.Bool)
		if !typeOk {
			return errors.Errorf("mixed types in min: %v and %v with values %v and %v",
				execution.GetType(value), execution.GetType(agg.typedValue),
				value, agg.typedValue)
		}

		if !previousValueExists || value == false {
			min = value
		}

	case octosql.Time:
		_, typeOk := agg.typedValue.(octosql.Time)
		if !typeOk {
			return errors.Errorf("mixed types in min: %v and %v with values %v and %v",
				execution.GetType(value), execution.GetType(agg.typedValue),
				value, agg.typedValue)
		}

<<<<<<< HEAD
		if !ok || value.AsTime().Before(min.(octosql.Time).AsTime()) {
=======
		if !previousValueExists || value.Time().Before(min.(octosql.Time).Time()) {
>>>>>>> 43b5ccc9
			min = value
		}

	default:
		return errors.Errorf("invalid type in min: %v with value %v", execution.GetType(value), value)
	}

	err = agg.mins.Set(key, min)
	if err != nil {
		return errors.Wrap(err, "couldn't put new min into hashmap")
	}

	return nil
}

func (agg *Min) GetAggregated(key octosql.Tuple) (octosql.Value, error) {
	min, ok, err := agg.mins.Get(key)
	if err != nil {
		return nil, errors.Wrap(err, "couldn't get min out of hashmap")
	}

	if !ok {
		return nil, errors.Errorf("min for key not found")
	}

	return min.(octosql.Value), nil
}

func (agg *Min) String() string {
	return "min"
}<|MERGE_RESOLUTION|>--- conflicted
+++ resolved
@@ -83,11 +83,7 @@
 				value, agg.typedValue)
 		}
 
-<<<<<<< HEAD
-		if !ok || value.AsTime().Before(min.(octosql.Time).AsTime()) {
-=======
-		if !previousValueExists || value.Time().Before(min.(octosql.Time).Time()) {
->>>>>>> 43b5ccc9
+		if !previousValueExists || value.AsTime().Before(min.(octosql.Time).AsTime()) {
 			min = value
 		}
 
