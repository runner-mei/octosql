package execution

import (
	"context"
	"fmt"

	"github.com/cube2222/octosql"
	"github.com/cube2222/octosql/streaming/storage"

	"github.com/pkg/errors"
)

type AggregatePrototype func() Aggregate

type Aggregate interface {
	AddValue(ctx context.Context, tx storage.StateTransaction, value octosql.Value) error
	RetractValue(ctx context.Context, tx storage.StateTransaction, value octosql.Value) error
	GetValue(ctx context.Context, tx storage.StateTransaction) (octosql.Value, error)
	String() string
}

type GroupBy struct {
	storage storage.Storage
	source  Node
	key     []Expression

	fields              []octosql.VariableName
	aggregatePrototypes []AggregatePrototype
	eventTimeField      octosql.VariableName

	as                []octosql.VariableName
	outEventTimeField octosql.VariableName

	triggerPrototype TriggerPrototype
}

func NewGroupBy(storage storage.Storage, source Node, key []Expression, fields []octosql.VariableName, aggregatePrototypes []AggregatePrototype, eventTimeField octosql.VariableName, as []octosql.VariableName, outEventTimeField octosql.VariableName, triggerPrototype TriggerPrototype) *GroupBy {
	return &GroupBy{storage: storage, source: source, key: key, fields: fields, aggregatePrototypes: aggregatePrototypes, eventTimeField: eventTimeField, as: as, outEventTimeField: outEventTimeField, triggerPrototype: triggerPrototype}
}

func (node *GroupBy) Get(ctx context.Context, variables octosql.Variables, streamID *StreamID) (RecordStream, *ExecutionOutput, error) {
	tx := storage.GetStateTransactionFromContext(ctx)
	sourceStreamID, err := GetSourceStreamID(tx.WithPrefix(streamID.AsPrefix()), octosql.MakePhantom())
	if err != nil {
		return nil, nil, errors.Wrap(err, "couldn't get source stream ID")
	}

	source, execOutput, err := node.source.Get(ctx, variables, sourceStreamID)
	if err != nil {
		return nil, nil, errors.Wrap(err, "couldn't get stream for source in group by")
	}

	aggregates := make([]Aggregate, len(node.aggregatePrototypes))
	for i := range node.aggregatePrototypes {
		aggregates[i] = node.aggregatePrototypes[i]()
	}
	prefixes := make([][]byte, len(aggregates))
	for i := range prefixes {
		prefixes[i] = []byte(fmt.Sprintf("$agg%d$", i))
	}

	outputFieldNames := make([]octosql.VariableName, len(aggregates))
	for i := range aggregates {
		if len(node.as[i]) > 0 {
			outputFieldNames[i] = node.as[i]
		} else {
			outputFieldNames[i] = octosql.NewVariableName(
				fmt.Sprintf(
					"%s_%s",
					node.fields[i].String(),
					aggregates[i].String(),
				),
			)
		}
	}

	trigger, err := node.triggerPrototype.Get(ctx, variables)
	if err != nil {
		return nil, nil, errors.Wrap(err, "couldn't get trigger from trigger prototype")
	}

	groupBy := &GroupByStream{
		prefixes:             prefixes,
		inputFields:          node.fields,
		eventTimeField:       node.eventTimeField,
		outputEventTimeField: node.outEventTimeField,
		aggregates:           aggregates,
		outputFieldNames:     outputFieldNames,
	}
	processFunc := &ProcessByKey{
		eventTimeField:  node.eventTimeField,
		trigger:         trigger,
		keyExpressions:  [][]Expression{node.key},
		processFunction: groupBy,
		variables:       variables,
	}

<<<<<<< HEAD
	groupByPullEngine := NewPullEngine(processFunc, node.storage, []RecordStream{source}, streamID, execOutput.WatermarkSource)
	go groupByPullEngine.Run(ctx) // TODO: .Close() should kill this context and the goroutine.

	return groupByPullEngine, NewExecutionOutput(groupByPullEngine), nil // groupByPullEngine now indicates new watermark source
=======
	groupByPullEngine := NewPullEngine(processFunc, node.storage, source, streamID, execOutput.WatermarkSource, true)

	return groupByPullEngine, // groupByPullEngine now indicates new watermark source
		NewExecutionOutput(
			groupByPullEngine,
			execOutput.NextShuffles,
			append(execOutput.TasksToRun, func() error { groupByPullEngine.Run(ctx); return nil }),
		),
		nil
>>>>>>> cc076434
}

type GroupByStream struct {
	prefixes [][]byte

	eventTimeField octosql.VariableName // Empty if not grouping by event time
	inputFields    []octosql.VariableName
	aggregates     []Aggregate

	outputFieldNames     []octosql.VariableName
	outputEventTimeField octosql.VariableName
}

var recordCountPrefix = []byte("$record_count$")

func (gb *GroupByStream) AddRecord(ctx context.Context, tx storage.StateTransaction, inputIndex int, key octosql.Value, record *Record) error {
	if inputIndex > 0 {
		panic("only one input stream allowed for group by")
	}
	keyPrefix := append(append([]byte("$"), key.MonotonicMarshal()...), '$')
	txByKey := tx.WithPrefix(keyPrefix)

	// Keep track of record vs retraction count
	recordCountState := storage.NewValueState(txByKey.WithPrefix(recordCountPrefix))
	var recordCount octosql.Value
	err := recordCountState.Get(&recordCount)
	if err == storage.ErrNotFound {
		recordCount = octosql.MakeInt(0)
	} else if err != nil {
		return errors.Wrap(err, "couldn't get current record count")
	}

	var newRecordCount int
	if !record.IsUndo() {
		newRecordCount = recordCount.AsInt() + 1
	} else {
		newRecordCount = recordCount.AsInt() - 1
	}

	if newRecordCount != 0 {
		newRecordCountValue := octosql.MakeInt(newRecordCount)
		err := recordCountState.Set(&newRecordCountValue)
		if err != nil {
			return errors.Wrap(err, "couldn't save record count")
		}
	} else {
		err := recordCountState.Clear()
		if err != nil {
			return errors.Wrap(err, "couldn't clear record count")
		}
	}

	// Update aggregates
	for i := range gb.aggregates {
		var value octosql.Value
		if gb.inputFields[i] == "*star*" {
			mapping := make(map[string]octosql.Value, len(record.Fields()))
			for _, field := range record.Fields() {
				mapping[field.Name.String()] = record.Value(field.Name)
			}
			value = octosql.MakeObject(mapping)
		} else {
			value = record.Value(gb.inputFields[i])
		}
		if !record.IsUndo() {
			err := gb.aggregates[i].AddValue(ctx, txByKey.WithPrefix(gb.prefixes[i]), value)
			if err != nil {
				return errors.Wrapf(
					err,
					"couldn't add record value to aggregate %s with index %v",
					gb.aggregates[i].String(),
					i,
				)
			}
		} else {
			err := gb.aggregates[i].RetractValue(ctx, txByKey.WithPrefix(gb.prefixes[i]), value)
			if err != nil {
				return errors.Wrapf(
					err,
					"couldn't retract record value from aggregate %s with index %v",
					gb.aggregates[i].String(),
					i,
				)
			}
		}
	}

	return nil
}

var previouslyTriggeredValuePrefix = []byte("$previously_triggered_value$")

func (gb *GroupByStream) Trigger(ctx context.Context, tx storage.StateTransaction, key octosql.Value) ([]*Record, error) {
	output := make([]*Record, 0, 2)
	keyPrefix := append(append([]byte("$"), key.MonotonicMarshal()...), '$')
	txByKey := tx.WithPrefix(keyPrefix)

	// Check if we have to handle event time
	var opts []RecordOption
	if len(gb.eventTimeField) > 0 {
		opts = append(opts, WithEventTimeField(gb.outputEventTimeField))
	}

	// Handle previously triggered record
	previouslyTriggeredValues := storage.NewValueState(txByKey.WithPrefix(previouslyTriggeredValuePrefix))
	var previouslyTriggered octosql.Value
	err := previouslyTriggeredValues.Get(&previouslyTriggered)
	if err == nil {
		output = append(output, NewRecordFromSlice(gb.outputFieldNames, previouslyTriggered.AsSlice(), append(opts[:len(opts):len(opts)], WithUndo())...))
	} else if err != storage.ErrNotFound {
		return nil, errors.Wrap(err, "couldn't get previously triggered value for key")
	}

	// Check if record count == retraction count
	recordCountState := storage.NewValueState(txByKey.WithPrefix(recordCountPrefix))
	var recordCountValue octosql.Value
	err = recordCountState.Get(&recordCountValue)
	if err == storage.ErrNotFound {
		recordCountValue = octosql.MakeInt(0)
	} else if err != nil {
		return nil, errors.Wrap(err, "couldn't get current record count")
	}

	if recordCountValue.AsInt() > 0 {
		// Get new record to trigger
		values := make([]octosql.Value, len(gb.aggregates))
		for i := range gb.aggregates {
			var err error
			values[i], err = gb.aggregates[i].GetValue(ctx, txByKey.WithPrefix(gb.prefixes[i]))
			if err != nil {
				return nil, errors.Wrapf(err, "couldn't get value of aggregate %s with index %d", gb.aggregates[i].String(), i)
			}
		}
		output = append(output, NewRecordFromSlice(gb.outputFieldNames, values, opts...))

		// Save currently triggered record
		newPreviouslyTriggeredValuesTuple := octosql.MakeTuple(values)
		err = previouslyTriggeredValues.Set(&newPreviouslyTriggeredValuesTuple)
		if err != nil {
			return nil, errors.Wrap(err, "couldn't set new previously triggered value")
		}
	} else {
		// Clear previously triggered record, as we're sending a retraction for it now
		err = previouslyTriggeredValues.Clear()
		if err != nil {
			return nil, errors.Wrap(err, "couldn't clear previously triggered value")
		}
	}

	// We can have at most one retraction and one normal record.
	// In case we have both, check if they're not equal, because then they cancel each other out and we send neither.
	if len(output) == 2 {
		firstNoUndo := NewRecordFromRecord(output[0], WithNoUndo())
		if firstNoUndo.Equal(output[1]) {
			return nil, nil
		}
	}

	return output, nil
}<|MERGE_RESOLUTION|>--- conflicted
+++ resolved
@@ -95,12 +95,6 @@
 		variables:       variables,
 	}
 
-<<<<<<< HEAD
-	groupByPullEngine := NewPullEngine(processFunc, node.storage, []RecordStream{source}, streamID, execOutput.WatermarkSource)
-	go groupByPullEngine.Run(ctx) // TODO: .Close() should kill this context and the goroutine.
-
-	return groupByPullEngine, NewExecutionOutput(groupByPullEngine), nil // groupByPullEngine now indicates new watermark source
-=======
 	groupByPullEngine := NewPullEngine(processFunc, node.storage, source, streamID, execOutput.WatermarkSource, true)
 
 	return groupByPullEngine, // groupByPullEngine now indicates new watermark source
@@ -110,7 +104,6 @@
 			append(execOutput.TasksToRun, func() error { groupByPullEngine.Run(ctx); return nil }),
 		),
 		nil
->>>>>>> cc076434
 }
 
 type GroupByStream struct {
