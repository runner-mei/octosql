--- conflicted
+++ resolved
@@ -54,11 +54,7 @@
 		variables:       variables,
 	}
 
-<<<<<<< HEAD
-	distinctPullEngine := NewPullEngine(processFunc, node.storage, []RecordStream{source}, streamID, execOutput.WatermarkSource, true)
-=======
-	distinctPullEngine := NewPullEngine(processFunc, node.storage, source, streamID, execOutput.WatermarkSource, true, ctx)
->>>>>>> 18a32100
+	distinctPullEngine := NewPullEngine(processFunc, node.storage, []RecordStream{source}, streamID, execOutput.WatermarkSource, true, ctx)
 
 	return distinctPullEngine,
 		NewExecutionOutput(
