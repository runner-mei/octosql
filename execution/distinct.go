--- conflicted
+++ resolved
@@ -42,7 +42,9 @@
 		return nil, nil, errors.Wrap(err, "couldn't create trigger for distinct")
 	}
 
-	distinct := &DistinctStream{}
+	distinct := &DistinctStream{
+		variables: variables,
+	}
 
 	processFunc := &ProcessByKey{
 		eventTimeField:  node.eventTimeField,
@@ -52,12 +54,7 @@
 		variables:       variables,
 	}
 
-<<<<<<< HEAD
-	distinctPullEngine := NewPullEngine(processFunc, node.storage, []RecordStream{source}, streamID, execOutput.WatermarkSource)
-	go distinctPullEngine.Run(ctx) // TODO: .Close() should kill this context and the goroutine.
-=======
 	distinctPullEngine := NewPullEngine(processFunc, node.storage, source, streamID, execOutput.WatermarkSource, true)
->>>>>>> cc076434
 
 	return distinctPullEngine,
 		NewExecutionOutput(
@@ -68,7 +65,9 @@
 		nil
 }
 
-type DistinctStream struct{}
+type DistinctStream struct {
+	variables octosql.Variables
+}
 
 var idStoragePrefix = []byte("$id_value_state$")
 var recordStoragePrefix = []byte("$record_value_state$")
@@ -80,7 +79,7 @@
 	}
 
 	if record.Metadata.Id == nil {
-		panic("no ID for record in distinct")
+		panic("no id for record in distinct")
 	}
 
 	keyPrefix := append(append([]byte("$"), key.MonotonicMarshal()...), '$')
@@ -243,30 +242,4 @@
 
 	// Otherwise we the record was triggered and it's still present, so we don't do anything
 	return nil, nil
-<<<<<<< HEAD
-}
-
-type RecordExpression struct{}
-
-func (re *RecordExpression) ExpressionValue(ctx context.Context, variables octosql.Variables) (octosql.Value, error) {
-	fields := variables.DeterministicOrder()
-	fieldValues := make([]octosql.Value, 0)
-	values := make([]octosql.Value, 0)
-
-	for _, f := range fields {
-		if f.Source() == SystemSource { // TODO: some better way to do this?
-			continue
-		}
-
-		v, _ := variables.Get(f)
-		values = append(values, v)
-		fieldValues = append(fieldValues, octosql.MakeString(f.String()))
-	}
-
-	fieldTuple := octosql.MakeTuple(fieldValues)
-	valueTuple := octosql.MakeTuple(values)
-
-	return octosql.MakeTuple([]octosql.Value{fieldTuple, valueTuple}), nil
-=======
->>>>>>> cc076434
 }