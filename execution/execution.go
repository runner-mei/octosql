--- conflicted
+++ resolved
@@ -73,13 +73,8 @@
 
 	for i := range fields {
 		value, err := variables.Get(fields[i])
-<<<<<<< HEAD
-		if err != nil { // this shouldn't happen, but we might as well check
-			return octosql.MakeNull(), errors.Wrap(err, "couldn't get value from variables")
-=======
 		if err != nil {
 			panic("failed to read star expression")
->>>>>>> e6fe5724
 		}
 		values[i] = value
 	}
