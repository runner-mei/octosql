--- conflicted
+++ resolved
@@ -2,11 +2,8 @@
 
 import (
 	"context"
-<<<<<<< HEAD
 	"math/rand"
-=======
 	"time"
->>>>>>> ede70436
 
 	"github.com/cube2222/octosql"
 	"github.com/cube2222/octosql/streaming/storage"
