--- conflicted
+++ resolved
@@ -16,19 +16,6 @@
 	Name octosql.VariableName
 }
 
-<<<<<<< HEAD
-type metadata struct {
-	id             ID
-	undo           bool
-	eventTimeField octosql.VariableName
-}
-
-type ID struct {
-	id string
-}
-
-=======
->>>>>>> df4e389b
 func NewID(id string) ID {
 	return ID{
 		ID: id,
@@ -49,11 +36,7 @@
 
 func WithEventTimeField(field octosql.VariableName) RecordOption {
 	return func(r *Record) {
-<<<<<<< HEAD
-		r.metadata.eventTimeField = field
-=======
 		r.Metadata.EventTimeField = field.String()
->>>>>>> df4e389b
 	}
 }
 
@@ -124,12 +107,8 @@
 			Name: octosql.NewVariableName(fieldName),
 		})
 	}
-<<<<<<< HEAD
-	if len(r.metadata.eventTimeField.String()) != 0 {
-=======
 
 	if len(r.EventTimeField()) > 0 {
->>>>>>> df4e389b
 		fields = append(fields, Field{
 			Name: octosql.NewVariableName("sys.event_time_field"),
 		})
@@ -166,14 +145,8 @@
 		parts[i] = fmt.Sprintf("%s: %s", r.FieldNames[i], r.Data[i].Show())
 	}
 
-<<<<<<< HEAD
-	if r.metadata.eventTimeField.String() != other.metadata.eventTimeField.String() {
-		return false
-	}
-=======
 	return fmt.Sprintf("{%s}", strings.Join(parts, ", "))
 }
->>>>>>> df4e389b
 
 func (r *Record) IsUndo() bool {
 	if r.Metadata != nil {
@@ -201,12 +174,7 @@
 		return octosql.NewVariableName(r.Metadata.EventTimeField)
 	}
 
-<<<<<<< HEAD
-func (r *Record) EventTime() octosql.Value {
-	return r.Value(r.metadata.eventTimeField)
-=======
 	return octosql.NewVariableName("")
->>>>>>> df4e389b
 }
 
 func (r *Record) GetVariableNames() []octosql.VariableName {
