package execution

import (
	"io"

	"github.com/cube2222/octosql"
	"github.com/pkg/errors"
)

type Field struct {
	Name octosql.VariableName
}

type Record struct {
	fieldNames []octosql.VariableName
	data       []interface{}
}

func NewRecord(fields []octosql.VariableName, data map[octosql.VariableName]interface{}) *Record {
	dataInner := make([]interface{}, len(fields))
	for i := range fields {
		dataInner[i] = data[fields[i]]
	}
	return &Record{
		fieldNames: fields,
		data:       dataInner,
	}
}

func (r *Record) Value(field octosql.VariableName) interface{} {
	for i := range r.fieldNames {
		if r.fieldNames[i] == field {
			return r.data[i]
		}
	}
	return nil
}

func (r *Record) Fields() []Field {
	fields := make([]Field, 0)
	for _, fieldName := range r.fieldNames {
		fields = append(fields, Field{
			Name: fieldName,
		})
	}

	return fields
}

func (r *Record) AsVariables() octosql.Variables {
	out := make(octosql.Variables)
	for i := range r.fieldNames {
		out[r.fieldNames[i]] = r.data[i]
	}

	return out
}

func getType(i interface{}) octosql.Datatype {
	if _, ok := i.(int); ok {
		return octosql.DatatypeInt
	}
	if _, ok := i.(float32); ok {
		return octosql.DatatypeFloat32
	}
	if _, ok := i.(float64); ok {
		return octosql.DatatypeFloat64
	}
	if _, ok := i.(string); ok {
		return octosql.DatatypeString
	}
	return octosql.DatatypeString // TODO: Unknown
}

type RecordStream interface {
	Next() (*Record, error)
<<<<<<< HEAD
	Close() error
=======
	io.Closer
>>>>>>> 7632229d
}

var ErrEndOfStream = errors.New("end of stream")

var ErrNotFound = errors.New("not found")<|MERGE_RESOLUTION|>--- conflicted
+++ resolved
@@ -74,11 +74,7 @@
 
 type RecordStream interface {
 	Next() (*Record, error)
-<<<<<<< HEAD
-	Close() error
-=======
 	io.Closer
->>>>>>> 7632229d
 }
 
 var ErrEndOfStream = errors.New("end of stream")
