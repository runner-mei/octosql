--- conflicted
+++ resolved
@@ -26,8 +26,6 @@
 	id string
 }
 
-<<<<<<< HEAD
-=======
 func NewID(id string) ID {
 	return ID{
 		id: id,
@@ -38,7 +36,6 @@
 	return id.id
 }
 
->>>>>>> 8d3407ad
 type Record struct {
 	metadata   metadata
 	fieldNames []octosql.VariableName
