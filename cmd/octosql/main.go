package main

import (
	"context"
	"fmt"
<<<<<<< HEAD
=======
	"github.com/cube2222/octosql/storage/csv"
	"log"
	"os"
	"strings"

>>>>>>> 90fe627b
	"github.com/cube2222/octosql/execution"
	"github.com/cube2222/octosql/logical"
	"github.com/cube2222/octosql/parser"
	"github.com/cube2222/octosql/physical"
	"github.com/cube2222/octosql/physical/optimizer"
	"github.com/cube2222/octosql/storage/json"
	"github.com/cube2222/octosql/storage/postgres"
	"github.com/xwb1989/sqlparser"
	"log"
	"os"
	"strings"
)

func main() {
	ctx := context.Background()
	query := os.Args[1]

	stmt, err := sqlparser.Parse(query)
	if err != nil {
		log.Fatal(err)
	}

	typed, ok := stmt.(*sqlparser.Select)
	if !ok {
		log.Fatal("invalid statement type")
	}
	parsed, err := parser.ParseNode(typed)
	if err != nil {
		log.Fatal(err)
	}

	dataSourceRespository := physical.NewDataSourceRepository()
	err = dataSourceRespository.Register("people", json.NewDataSourceBuilderFactory("storage/json/fixtures/people.json"))
	if err != nil {
		log.Fatal(err)
	}
	err = dataSourceRespository.Register("cities", csv.NewDataSourceBuilderFactory("storage/csv/fixtures/cities.csv"))
	if err != nil {
		log.Fatal(err)
	}

	err = dataSourceRespository.Register("myusers",
		postgres.NewDataSourceBuilderFactory("localhost", "root",
			"toor", "mydb", "myusers", nil, 5432))

	if err != nil {
		log.Fatal(err)
	}

	phys, variables, err := parsed.Physical(ctx, logical.NewPhysicalPlanCreator(dataSourceRespository))
	if err != nil {
		log.Fatal(err)
	}

	switch phys.(type) {
	case *physical.Filter:
		fmt.Println("It's a filter")
	default:
		fmt.Println("It's not a filter")
	}

	phys = optimizer.Optimize(ctx, optimizer.DefaultScenarios, phys)

	exec, err := phys.Materialize(ctx)
	if err != nil {
		log.Fatal(err)
	}

	stream, err := exec.Get(variables)
	if err != nil {
		log.Fatal(err)
	}

	var rec *execution.Record
	for rec, err = stream.Next(); err == nil; rec, err = stream.Next() {
		var out []string
		fields := rec.Fields()
		for i := range fields {
			v := rec.Value(fields[i].Name)
			out = append(out, fmt.Sprintf("%v: %v", fields[i].Name, v))
		}
		fmt.Println(strings.Join(out, ", "))
	}
	if err != execution.ErrEndOfStream {
		log.Fatal(err)
	}
}<|MERGE_RESOLUTION|>--- conflicted
+++ resolved
@@ -3,14 +3,11 @@
 import (
 	"context"
 	"fmt"
-<<<<<<< HEAD
-=======
 	"github.com/cube2222/octosql/storage/csv"
 	"log"
 	"os"
 	"strings"
 
->>>>>>> 90fe627b
 	"github.com/cube2222/octosql/execution"
 	"github.com/cube2222/octosql/logical"
 	"github.com/cube2222/octosql/parser"
@@ -19,9 +16,6 @@
 	"github.com/cube2222/octosql/storage/json"
 	"github.com/cube2222/octosql/storage/postgres"
 	"github.com/xwb1989/sqlparser"
-	"log"
-	"os"
-	"strings"
 )
 
 func main() {
