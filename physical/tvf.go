package physical

import (
	"context"
	"reflect"

	"github.com/pkg/errors"

	"github.com/cube2222/octosql"
	"github.com/cube2222/octosql/execution"
	"github.com/cube2222/octosql/execution/tvf"
	"github.com/cube2222/octosql/graph"
	"github.com/cube2222/octosql/physical/metadata"
)

type TableValuedFunctionArgumentValue interface {
	iTableValuedFunctionArgumentValue()
	Transform(ctx context.Context, transformers *Transformers) TableValuedFunctionArgumentValue
	graph.Visualizer
}

func (*TableValuedFunctionArgumentValueExpression) iTableValuedFunctionArgumentValue() {}
func (*TableValuedFunctionArgumentValueTable) iTableValuedFunctionArgumentValue()      {}
func (*TableValuedFunctionArgumentValueDescriptor) iTableValuedFunctionArgumentValue() {}

type TableValuedFunctionArgumentValueExpression struct {
	Expression Expression
}

func NewTableValuedFunctionArgumentValueExpression(expression Expression) *TableValuedFunctionArgumentValueExpression {
	return &TableValuedFunctionArgumentValueExpression{Expression: expression}
}

func (arg *TableValuedFunctionArgumentValueExpression) Transform(ctx context.Context, transformers *Transformers) TableValuedFunctionArgumentValue {
	return &TableValuedFunctionArgumentValueExpression{Expression: arg.Expression.Transform(ctx, transformers)}
}

func (arg *TableValuedFunctionArgumentValueExpression) Visualize() *graph.Node {
	return arg.Expression.Visualize()
}

type TableValuedFunctionArgumentValueTable struct {
	Source Node
}

func NewTableValuedFunctionArgumentValueTable(source Node) *TableValuedFunctionArgumentValueTable {
	return &TableValuedFunctionArgumentValueTable{Source: source}
}

func (arg *TableValuedFunctionArgumentValueTable) Transform(ctx context.Context, transformers *Transformers) TableValuedFunctionArgumentValue {
	return &TableValuedFunctionArgumentValueTable{Source: arg.Source.Transform(ctx, transformers)}
}

func (arg *TableValuedFunctionArgumentValueTable) Visualize() *graph.Node {
	return arg.Source.Visualize()
}

type TableValuedFunctionArgumentValueDescriptor struct {
	Descriptor octosql.VariableName
}

func NewTableValuedFunctionArgumentValueDescriptor(descriptor octosql.VariableName) *TableValuedFunctionArgumentValueDescriptor {
	return &TableValuedFunctionArgumentValueDescriptor{Descriptor: descriptor}
}

func (arg *TableValuedFunctionArgumentValueDescriptor) Transform(ctx context.Context, transformers *Transformers) TableValuedFunctionArgumentValue {
	var transformed TableValuedFunctionArgumentValue = &TableValuedFunctionArgumentValueDescriptor{
		Descriptor: arg.Descriptor,
	}
	if transformers.TableValuedFunctionArgumentValueT != nil {
		transformed = transformers.TableValuedFunctionArgumentValueT(transformed)
	}
	return transformed
}

func (arg *TableValuedFunctionArgumentValueDescriptor) Visualize() *graph.Node {
	n := graph.NewNode("Descriptor")
	n.AddField("value", arg.Descriptor.String())
	return n
}

type TableValuedFunction struct {
	Name      string
	Arguments map[octosql.VariableName]TableValuedFunctionArgumentValue
}

func NewTableValuedFunction(name string, args map[octosql.VariableName]TableValuedFunctionArgumentValue) *TableValuedFunction {
	return &TableValuedFunction{
		Name:      name,
		Arguments: args,
	}
}

func (node *TableValuedFunction) Transform(ctx context.Context, transformers *Transformers) Node {
	Arguments := make(map[octosql.VariableName]TableValuedFunctionArgumentValue, len(node.Arguments))
	for i := range node.Arguments {
		Arguments[i] = node.Arguments[i].Transform(ctx, transformers)
	}
	var transformed Node = &TableValuedFunction{
		Name:      node.Name,
		Arguments: Arguments,
	}
	if transformers.NodeT != nil {
		transformed = transformers.NodeT(transformed)
	}
	return transformed
}

func (node *TableValuedFunction) getArgumentExpression(name octosql.VariableName) (Expression, error) {
	arg, ok := node.Arguments[name]
	if !ok {
		return nil, errors.Errorf("argument %v not provided", name)
	}
	argExpression, ok := arg.(*TableValuedFunctionArgumentValueExpression)
	if !ok {
		return nil, errors.Errorf("argument %v should be expression, is %v", name, reflect.TypeOf(arg))
	}

	return argExpression.Expression, nil
}

func (node *TableValuedFunction) getArgumentTable(name octosql.VariableName) (Node, error) {
	arg, ok := node.Arguments[name]
	if !ok {
		return nil, errors.Errorf("argument %v not provided", name)
	}
	argExpression, ok := arg.(*TableValuedFunctionArgumentValueTable)
	if !ok {
		return nil, errors.Errorf("argument %v should be table, is %v", name, reflect.TypeOf(arg))
	}

	return argExpression.Source, nil
}

func (node *TableValuedFunction) getArgumentDescriptor(name octosql.VariableName) (octosql.VariableName, error) {
	arg, ok := node.Arguments[name]
	if !ok {
		return octosql.NewVariableName(""), errors.Errorf("argument %v not provided", name)
	}
	argExpression, ok := arg.(*TableValuedFunctionArgumentValueDescriptor)
	if !ok {
		return octosql.NewVariableName(""), errors.Errorf("argument %v should be field descriptor, is %v", name, reflect.TypeOf(arg))
	}

	return argExpression.Descriptor, nil
}

func (node *TableValuedFunction) Materialize(ctx context.Context, matCtx *MaterializationContext) (execution.Node, error) {
	// In this switch you'd for example type assert an expression into a NodeExpression,
	// and take out the underlying Node to be a direct child of the TVF.
	switch node.Name {
	case "range":
		startExpr, err := node.getArgumentExpression(octosql.NewVariableName("range_start"))
		if err != nil {
			return nil, err
		}
		endExpr, err := node.getArgumentExpression(octosql.NewVariableName("range_end"))
		if err != nil {
			return nil, err
		}

		startMat, err := startExpr.Materialize(ctx, matCtx)
		if err != nil {
			return nil, errors.Errorf("couldn't materialize start of range expression")
		}
		endMat, err := endExpr.Materialize(ctx, matCtx)
		if err != nil {
			return nil, errors.Errorf("couldn't materialize end of range expression")
		}

		return tvf.NewRange(startMat, endMat), nil

	case "tumble":
		source, err := node.getArgumentTable(octosql.NewVariableName("source"))
		if err != nil {
			return nil, err
		}
		timeField, err := node.getArgumentDescriptor(octosql.NewVariableName("time_field"))
		if err != nil {
			return nil, err
		}
		windowLength, err := node.getArgumentExpression(octosql.NewVariableName("window_length"))
		if err != nil {
			return nil, err
		}
		windowOffset, err := node.getArgumentExpression(octosql.NewVariableName("offset"))
		if err != nil {
			return nil, err
		}

		matSource, err := source.Materialize(ctx, matCtx)
		if err != nil {
			return nil, errors.Errorf("couldn't materialize source")
		}
		matWindowLength, err := windowLength.Materialize(ctx, matCtx)
		if err != nil {
			return nil, errors.Errorf("couldn't materialize window length expression")
		}
		matWindowOffset, err := windowOffset.Materialize(ctx, matCtx)
		if err != nil {
			return nil, errors.Errorf("couldn't materialize window offset expression")
		}

		return tvf.NewTumble(matSource, timeField, matWindowLength, matWindowOffset), nil

	case "max_diff_watermark":
		source, err := node.getArgumentTable(octosql.NewVariableName("source"))
		if err != nil {
			return nil, err
		}
		timeField, err := node.getArgumentDescriptor(octosql.NewVariableName("time_field"))
		if err != nil {
			return nil, err
		}
		offset, err := node.getArgumentExpression(octosql.NewVariableName("offset"))
		if err != nil {
			return nil, err
		}

		matSource, err := source.Materialize(ctx, matCtx)
		if err != nil {
			return nil, errors.Errorf("couldn't materialize source")
		}
		matOffset, err := offset.Materialize(ctx, matCtx)
		if err != nil {
			return nil, errors.Errorf("couldn't materialize watermark offset expression")
		}

		return tvf.NewWatermarkGenerator(matSource, timeField, matOffset), nil

	case "percentile_watermark":
		source, err := node.getArgumentTable(octosql.NewVariableName("source"))
		if err != nil {
			return nil, err
		}
		timeField, err := node.getArgumentDescriptor(octosql.NewVariableName("time_field"))
		if err != nil {
			return nil, err
		}
		events, err := node.getArgumentExpression(octosql.NewVariableName("events"))
		if err != nil {
			return nil, err
		}
		percentile, err := node.getArgumentExpression(octosql.NewVariableName("percentile"))
		if err != nil {
			return nil, err
		}

		matSource, err := source.Materialize(ctx, matCtx)
		if err != nil {
			return nil, errors.Errorf("couldn't materialize source")
		}
		matEvents, err := events.Materialize(ctx, matCtx)
		if err != nil {
			return nil, errors.Errorf("couldn't materialize watermark events expression")
		}
		matPercentile, err := percentile.Materialize(ctx, matCtx)
		if err != nil {
			return nil, errors.Errorf("couldn't materialize watermark percentile expression")
		}

		return tvf.NewPercentileWatermarkGenerator(matSource, timeField, matEvents, matPercentile), nil
	}

	return nil, errors.Errorf("invalid table valued function: %v", node.Name)
}

func (node *TableValuedFunction) Metadata() *metadata.NodeMetadata {
	switch node.Name {
	case "range":
		return metadata.NewNodeMetadata(metadata.BoundedFitsInLocalStorage, octosql.NewVariableName(""))
	case "tumble":
		var cardinality metadata.Cardinality
		source, err := node.getArgumentTable(octosql.NewVariableName("source"))
		if err == nil {
			cardinality = source.Metadata().Cardinality()
		} else {
			cardinality = metadata.BoundedFitsInLocalStorage
		}
		return metadata.NewNodeMetadata(cardinality, octosql.NewVariableName("window_end"))
	case "max_diff_watermark":
		var cardinality metadata.Cardinality
		var eventTimeField octosql.VariableName
		source, err := node.getArgumentTable(octosql.NewVariableName("source"))
		if err == nil {
			cardinality = source.Metadata().Cardinality()
			eventTimeField = source.Metadata().EventTimeField()
		} else {
			cardinality = metadata.BoundedFitsInLocalStorage
			eventTimeField = octosql.NewVariableName("")
		}
<<<<<<< HEAD
		return metadata.NewNodeMetadata(cardinality, octosql.NewVariableName("time_field"))
	case "percentile_watermark":
		var cardinality metadata.Cardinality
		source, err := node.getArgumentTable(octosql.NewVariableName("source"))
		if err == nil {
			cardinality = source.Metadata().Cardinality()
		} else {
			cardinality = metadata.BoundedFitsInLocalStorage
		}
		return metadata.NewNodeMetadata(cardinality, octosql.NewVariableName("time_field"))
=======
		return metadata.NewNodeMetadata(cardinality, eventTimeField)
>>>>>>> 0b63a3ff
	default:
		return metadata.NewNodeMetadata(metadata.Unbounded, octosql.NewVariableName(""))
	}
}

func (node *TableValuedFunction) Visualize() *graph.Node {
	n := graph.NewNode(node.Name)
	for arg, value := range node.Arguments {
		n.AddChild(arg.String(), value.Visualize())
	}
	return n
}<|MERGE_RESOLUTION|>--- conflicted
+++ resolved
@@ -289,7 +289,6 @@
 			cardinality = metadata.BoundedFitsInLocalStorage
 			eventTimeField = octosql.NewVariableName("")
 		}
-<<<<<<< HEAD
 		return metadata.NewNodeMetadata(cardinality, octosql.NewVariableName("time_field"))
 	case "percentile_watermark":
 		var cardinality metadata.Cardinality
@@ -299,10 +298,7 @@
 		} else {
 			cardinality = metadata.BoundedFitsInLocalStorage
 		}
-		return metadata.NewNodeMetadata(cardinality, octosql.NewVariableName("time_field"))
-=======
 		return metadata.NewNodeMetadata(cardinality, eventTimeField)
->>>>>>> 0b63a3ff
 	default:
 		return metadata.NewNodeMetadata(metadata.Unbounded, octosql.NewVariableName(""))
 	}
