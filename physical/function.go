package physical

import (
	"github.com/cube2222/octosql/execution"
	"github.com/cube2222/octosql/execution/functions"
	"github.com/pkg/errors"
	"golang.org/x/net/context"
)

/* This assumes that the allowed functions map single value
to single value and can throw errors (i.e when you try to
lowercase an int). This may be expanded in the future
to make the functions more versatile.
*/

<<<<<<< HEAD
/* The only legal functions are the ones that appear in this
table. Otherwise the function will be considered undefined
and will throw an error on physical -> execution conversion.
IMPORTANT: As of now the lookup is case sensitive, so the functions must
be stored in lowercase, and the user must input them as lowercase as well.
*/
var functionTable = map[string]execution.Function{
	"int":          functions.FuncInt,
	"float":        functions.FuncFloat,
	"lowercase":    functions.FuncLower,
	"uppercase":    functions.FuncUpper,
	"negate":       functions.FuncNegate,
	"abs":          functions.FuncAbs,
	"capitalize":   functions.FuncCapitalize,
	"sqrt":         functions.FuncSqrt,
	"greatest":     functions.FuncGreatest,
	"least":        functions.FuncLeast,
	"randint":      functions.FuncRandInt,
	"randfloat":    functions.FuncRandFloat,
	"ceiling":      functions.FuncCeil,
	"floor":        functions.FuncFloor,
	"log":          functions.FuncLog,
	"ln":           functions.FuncLn,
	"power":        functions.FuncPower,
	"reverse":      functions.FuncReverse,
	"sub":          functions.FuncSubstring, //TODO: fix parsing so that you can name this function substring
	"matchregular": functions.FuncRegexp,
	/* Operators */ //TODO: maybe create a seperate table for this
	"+":            functions.FuncAdd,
	"*":            functions.FuncMul,
	"-":            functions.FuncSub,
	"/":            functions.FuncDiv,
}

=======
>>>>>>> a94da731
type FunctionExpression struct {
	name      string
	arguments []Expression
}

func NewFunctionExpression(name string, args []Expression) *FunctionExpression {
	return &FunctionExpression{
		name:      name,
		arguments: args,
	}
}

func (fe *FunctionExpression) Transform(ctx context.Context, transformers *Transformers) Expression {
	transformed := make([]Expression, 0)
	for i := range fe.arguments {
		transformedArg := fe.arguments[i].Transform(ctx, transformers)
		transformed = append(transformed, transformedArg)
	}

	var expr Expression = NewFunctionExpression(fe.name, transformed)

	if transformers.ExprT != nil {
		expr = transformers.ExprT(expr)
	}
	return expr
}

func (fe *FunctionExpression) Materialize(ctx context.Context) (execution.Expression, error) {
	function, ok := functions.FunctionTable[fe.name]
	if !ok {
		return nil, errors.Errorf("No function %v found", fe.name)
	}

	materialized := make([]execution.Expression, 0)
	for i := range fe.arguments {
		materializedArg, err := fe.arguments[i].Materialize(ctx)
		if err != nil {
			return nil, errors.Wrap(err, "couldn't materialize argument")
		}

		materialized = append(materialized, materializedArg)
	}

	return execution.NewFunctionExpression(function, materialized), nil
}<|MERGE_RESOLUTION|>--- conflicted
+++ resolved
@@ -13,43 +13,6 @@
 to make the functions more versatile.
 */
 
-<<<<<<< HEAD
-/* The only legal functions are the ones that appear in this
-table. Otherwise the function will be considered undefined
-and will throw an error on physical -> execution conversion.
-IMPORTANT: As of now the lookup is case sensitive, so the functions must
-be stored in lowercase, and the user must input them as lowercase as well.
-*/
-var functionTable = map[string]execution.Function{
-	"int":          functions.FuncInt,
-	"float":        functions.FuncFloat,
-	"lowercase":    functions.FuncLower,
-	"uppercase":    functions.FuncUpper,
-	"negate":       functions.FuncNegate,
-	"abs":          functions.FuncAbs,
-	"capitalize":   functions.FuncCapitalize,
-	"sqrt":         functions.FuncSqrt,
-	"greatest":     functions.FuncGreatest,
-	"least":        functions.FuncLeast,
-	"randint":      functions.FuncRandInt,
-	"randfloat":    functions.FuncRandFloat,
-	"ceiling":      functions.FuncCeil,
-	"floor":        functions.FuncFloor,
-	"log":          functions.FuncLog,
-	"ln":           functions.FuncLn,
-	"power":        functions.FuncPower,
-	"reverse":      functions.FuncReverse,
-	"sub":          functions.FuncSubstring, //TODO: fix parsing so that you can name this function substring
-	"matchregular": functions.FuncRegexp,
-	/* Operators */ //TODO: maybe create a seperate table for this
-	"+":            functions.FuncAdd,
-	"*":            functions.FuncMul,
-	"-":            functions.FuncSub,
-	"/":            functions.FuncDiv,
-}
-
-=======
->>>>>>> a94da731
 type FunctionExpression struct {
 	name      string
 	arguments []Expression
