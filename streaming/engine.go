package streaming

import (
	"context"
	"log"

	"github.com/cube2222/octosql/streaming/storage"
	"github.com/pkg/errors"

	"github.com/cube2222/octosql/execution"
)

type RecordSink interface {
<<<<<<< HEAD
	AddRecord(ctx context.Context, record *execution.Record, tx StateTransaction)
	MarkEndOfStream(ctx context.Context) error
=======
	AddRecord(record *execution.Record, tx storage.StateTransaction)
	MarkEndOfStream() error
>>>>>>> 1a5e7c23
}

type PullEngine struct {
	recordSink RecordSink
	source     execution.RecordStream
	storage    *storage.BadgerStorage
}

func NewPullEngine(sink RecordSink, storage *storage.BadgerStorage, source execution.RecordStream) *PullEngine {
	return &PullEngine{
		recordSink: sink,
		storage:    storage,
		source:     source,
	}
}

func (engine *PullEngine) Run(ctx context.Context) {
	for {
		err := engine.loop(ctx)
		if err == execution.ErrEndOfStream {
			log.Println("end of stream, stopping loop")
			return
		}
		if err != nil {
			log.Println(err)
		}
	}
}

func (engine *PullEngine) loop(ctx context.Context) error {
	// TODO: Have trigger manager here with tx.WithPrefix(triggerManager) passed

	tx := engine.storage.BeginTransaction()
	r, err := engine.source.Next(storage.InjectStateTransaction(ctx, tx))
	if err != nil {
		if err == execution.ErrEndOfStream {
			err := engine.recordSink.MarkEndOfStream()
			if err != nil {
				return errors.Wrap(err, "couldn't mark end of stream")
			}
			return execution.ErrEndOfStream
		}
		return errors.Wrap(err, "couldn't get next record")
	}
	engine.recordSink.AddRecord(r, tx)

	return nil
}<|MERGE_RESOLUTION|>--- conflicted
+++ resolved
@@ -11,13 +11,10 @@
 )
 
 type RecordSink interface {
-<<<<<<< HEAD
+	AddRecord(record *execution.Record, tx storage.StateTransaction)
+	MarkEndOfStream() error
 	AddRecord(ctx context.Context, record *execution.Record, tx StateTransaction)
 	MarkEndOfStream(ctx context.Context) error
-=======
-	AddRecord(record *execution.Record, tx storage.StateTransaction)
-	MarkEndOfStream() error
->>>>>>> 1a5e7c23
 }
 
 type PullEngine struct {
