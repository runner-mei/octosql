--- conflicted
+++ resolved
@@ -3,15 +3,10 @@
 import (
 	"context"
 	"fmt"
-<<<<<<< HEAD
-	"strconv"
-=======
 	"log"
 	"strconv"
 
 	"github.com/pkg/errors"
->>>>>>> 99e3474c
-
 	"github.com/cube2222/octosql"
 	"github.com/cube2222/octosql/graph"
 	"github.com/cube2222/octosql/physical"
@@ -126,11 +121,7 @@
 type Node interface {
 	graph.Visualizer
 
-<<<<<<< HEAD
-	Physical(ctx context.Context, physicalCreator *PhysicalPlanCreator) (physical.Node, octosql.Variables, error)
-=======
 	Physical(ctx context.Context, physicalCreator *PhysicalPlanCreator) ([]physical.Node, octosql.Variables, error)
->>>>>>> 99e3474c
 }
 
 type DataSource struct {
