--- conflicted
+++ resolved
@@ -3,20 +3,14 @@
 import (
 	"context"
 	"fmt"
-<<<<<<< HEAD
-=======
 	"runtime"
->>>>>>> 99e3474c
 	"strconv"
 	"strings"
 
 	"github.com/pkg/errors"
 
 	"github.com/cube2222/octosql"
-<<<<<<< HEAD
-=======
 	"github.com/cube2222/octosql/config"
->>>>>>> 99e3474c
 	"github.com/cube2222/octosql/graph"
 	"github.com/cube2222/octosql/physical"
 )
@@ -128,7 +122,6 @@
 	triggers []Trigger
 }
 
-<<<<<<< HEAD
 func (groupBy *GroupBy) Visualize() *graph.Node {
 	n := graph.NewNode("Group By")
 	if groupBy.source != nil {
@@ -151,10 +144,6 @@
 
 func NewGroupBy(source Node, key []Expression, fields []octosql.VariableName, aggregates []Aggregate, as []octosql.VariableName) *GroupBy {
 	return &GroupBy{source: source, key: key, fields: fields, aggregates: aggregates, as: as}
-=======
-func NewGroupBy(source Node, key []Expression, fields []octosql.VariableName, aggregates []Aggregate, as []octosql.VariableName, triggers []Trigger) *GroupBy {
-	return &GroupBy{source: source, key: key, fields: fields, aggregates: aggregates, as: as, triggers: triggers}
->>>>>>> 99e3474c
 }
 
 func (node *GroupBy) Physical(ctx context.Context, physicalCreator *PhysicalPlanCreator) ([]physical.Node, octosql.Variables, error) {
