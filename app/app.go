--- conflicted
+++ resolved
@@ -41,7 +41,7 @@
 	}
 
 	// We only want one partition at the end, to print the output easily.
-	shuffled := physical.NewShuffle(1, sourceNodes)
+	shuffled := physical.NewShuffle(1, sourceNodes, physical.DefaultShuffleStrategy)
 
 	// Only the first partition is there.
 	var phys physical.Node = shuffled[0]
@@ -58,12 +58,10 @@
 		return errors.Wrap(err, "couldn't materialize the physical plan into an execution plan")
 	}
 
+	programID := &execution.StreamID{Id: "root"}
+
 	tx := stateStorage.BeginTransaction()
-<<<<<<< HEAD
-	stream, _, err := execution.GetAndStartAllShuffles(ctx, stateStorage, tx, []execution.Node{exec}, variables)
-=======
 	stream, execOutput, err := exec.Get(storage.InjectStateTransaction(ctx, tx), variables, programID)
->>>>>>> c549144f
 	if err != nil {
 		return errors.Wrap(err, "couldn't get record stream from execution plan")
 	}
@@ -71,72 +69,8 @@
 		return errors.Wrap(err, "couldn't commit transaction to get record stream from execution plan")
 	}
 
-<<<<<<< HEAD
-	var rec *execution.Record
-	for {
-		tx := stateStorage.BeginTransaction()
-		ctx := storage.InjectStateTransaction(ctx, tx)
-
-		/*watermark, err := execOutput.WatermarkSource.GetWatermark(ctx, tx)
-		if err != nil {
-			log.Fatal(err)
-		}*/
-		// fmt.Println("current output watermark:", watermark)
-
-		rec, err = stream[0].Next(ctx)
-		if err == execution.ErrEndOfStream {
-			err := tx.Commit()
-			if err != nil {
-				log.Printf("couldn't commit transaction: %s", err)
-				continue
-			}
-			break
-		} else if errors.Cause(err) == execution.ErrNewTransactionRequired {
-			log.Println("main new transaction required: ", err)
-			err := tx.Commit()
-			if err != nil {
-				log.Println("main couldn't commit: ", err)
-				continue
-			}
-			continue
-		} else if waitableError := execution.GetErrWaitForChanges(err); waitableError != nil {
-			err := tx.Commit()
-			if err != nil {
-				log.Println("main couldn't commit: ", err)
-				err = waitableError.Close()
-				if err != nil {
-					log.Println("couldn't close subscription: ", err)
-				}
-				continue
-			}
-			err = waitableError.ListenForChanges(ctx)
-			if err != nil {
-				log.Println("couldn't listen for changes: ", err)
-			}
-			err = waitableError.Close()
-			if err != nil {
-				log.Println("couldn't close subscription: ", err)
-			}
-			continue
-		} else if err != nil {
-			tx.Abort()
-			return errors.Wrap(err, "couldn't get next record")
-		}
-
-		err = tx.Commit()
-		if err != nil {
-			log.Printf("couldn't commit transaction: %s", err)
-			continue
-		}
-
-		err = app.out.WriteRecord(rec)
-		if err != nil {
-			return errors.Wrap(err, "couldn't write record")
-		}
-=======
 	out := &badger.Output{
 		EventTimeField: phys.Metadata().EventTimeField(),
->>>>>>> c549144f
 	}
 
 	outStreamID := &execution.StreamID{Id: "output"}
