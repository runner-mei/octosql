package json

import (
	"context"
	"encoding/json"
	"fmt"
	"os"
	"sort"
<<<<<<< HEAD
	"strings"
=======
	"time"
>>>>>>> 4f23b3ca

	"github.com/cube2222/octosql"
	"github.com/cube2222/octosql/config"
	"github.com/cube2222/octosql/execution"
	"github.com/cube2222/octosql/physical"
	"github.com/cube2222/octosql/physical/metadata"
	"github.com/pkg/errors"
)

var availableFilters = map[physical.FieldType]map[physical.Relation]struct{}{
	physical.Primary:   make(map[physical.Relation]struct{}),
	physical.Secondary: make(map[physical.Relation]struct{}),
}

type DataSource struct {
	path        string
	alias       string
	arrayFormat bool
}

func NewDataSourceBuilderFactory() physical.DataSourceBuilderFactory {
	return physical.NewDataSourceBuilderFactory(
		func(ctx context.Context, matCtx *physical.MaterializationContext, dbConfig map[string]interface{}, filter physical.Formula, alias string) (execution.Node, error) {
			path, err := config.GetString(dbConfig, "path")
			if err != nil {
				return nil, errors.Wrap(err, "couldn't get path")
			}
			arrayFormat, err := config.GetBool(dbConfig, "arrayFormat", config.WithDefault(false))
			if err != nil {
				return nil, errors.Wrap(err, "couldn't get if json in array form")
			}

			return &DataSource{
				path:        path,
				arrayFormat: arrayFormat,
				alias:       alias,
			}, nil
		},
		nil,
		availableFilters,
		metadata.BoundedFitsInLocalStorage,
	)
}

// NewDataSourceBuilderFactoryFromConfig creates a data source builder factory using the configuration.
func NewDataSourceBuilderFactoryFromConfig(dbConfig map[string]interface{}) (physical.DataSourceBuilderFactory, error) {
	return NewDataSourceBuilderFactory(), nil
}

func (ds *DataSource) Get(variables octosql.Variables) (execution.RecordStream, error) {
	file, err := os.Open(ds.path)
	if err != nil {
		return nil, errors.Wrap(err, "couldn't open file")
	}

	return &RecordStream{
		arrayFormat:                   ds.arrayFormat,
		arrayFormatOpeningBracketRead: false,
		file:                          file,
		decoder:                       json.NewDecoder(file),
		isDone:                        false,
		alias:                         ds.alias,
	}, nil
}

type RecordStream struct {
	arrayFormat                   bool
	arrayFormatOpeningBracketRead bool
	file                          *os.File
	decoder                       *json.Decoder
	isDone                        bool
	alias                         string
}

func (rs *RecordStream) Close() error {
	err := rs.file.Close()
	if err != nil {
		return errors.Wrap(err, "Couldn't close underlying file")
	}

	return nil
}

func (rs *RecordStream) Next() (*execution.Record, error) {
	if rs.isDone {
		return nil, execution.ErrEndOfStream
	}

	if rs.arrayFormat && !rs.arrayFormatOpeningBracketRead {
		tok, err := rs.decoder.Token() // Read opening [
		if tok != json.Delim('[') {
			return nil, errors.Errorf("expected [ as first json token, got %v", tok)
		}
		if err != nil {
			return nil, errors.Wrap(err, "couldn't read json opening bracket")
		}
		rs.arrayFormatOpeningBracketRead = true
	}

	if !rs.decoder.More() {
		rs.isDone = true
		rs.file.Close()
		return nil, execution.ErrEndOfStream
	}

	var record map[octosql.VariableName]interface{}
	err := rs.decoder.Decode(&record)
	if err != nil {
		return nil, errors.Wrap(err, "couldn't decode json record")
	}

	aliasedRecord := make(map[octosql.VariableName]octosql.Value)
	for k, v := range record {
<<<<<<< HEAD
		columnName := strings.ToLower(fmt.Sprintf("%s.%s", rs.alias, k))
		aliasedRecord[octosql.VariableName(columnName)] = octosql.NormalizeType(v)
=======
		if str, ok := v.(string); ok {
			parsed, err := time.Parse(time.RFC3339, str)
			if err == nil {
				v = parsed
			}
		}
		aliasedRecord[octosql.NewVariableName(fmt.Sprintf("%s.%s", rs.alias, k))] = octosql.NormalizeType(v)
>>>>>>> 4f23b3ca
	}

	fields := make([]octosql.VariableName, 0)
	for k := range aliasedRecord {
		fields = append(fields, k)
	}

	sort.Slice(fields, func(i, j int) bool {
		return fields[i] < fields[j]
	})

	return execution.NewRecord(fields, aliasedRecord), nil
}<|MERGE_RESOLUTION|>--- conflicted
+++ resolved
@@ -6,11 +6,8 @@
 	"fmt"
 	"os"
 	"sort"
-<<<<<<< HEAD
 	"strings"
-=======
 	"time"
->>>>>>> 4f23b3ca
 
 	"github.com/cube2222/octosql"
 	"github.com/cube2222/octosql/config"
@@ -124,10 +121,6 @@
 
 	aliasedRecord := make(map[octosql.VariableName]octosql.Value)
 	for k, v := range record {
-<<<<<<< HEAD
-		columnName := strings.ToLower(fmt.Sprintf("%s.%s", rs.alias, k))
-		aliasedRecord[octosql.VariableName(columnName)] = octosql.NormalizeType(v)
-=======
 		if str, ok := v.(string); ok {
 			parsed, err := time.Parse(time.RFC3339, str)
 			if err == nil {
@@ -135,7 +128,8 @@
 			}
 		}
 		aliasedRecord[octosql.NewVariableName(fmt.Sprintf("%s.%s", rs.alias, k))] = octosql.NormalizeType(v)
->>>>>>> 4f23b3ca
+		columnName := strings.ToLower(fmt.Sprintf("%s.%s", rs.alias, k))
+		aliasedRecord[octosql.VariableName(columnName)] = octosql.NormalizeType(v)
 	}
 
 	fields := make([]octosql.VariableName, 0)
